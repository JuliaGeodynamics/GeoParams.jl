--- conflicted
+++ resolved
@@ -22,11 +22,7 @@
         version:
           - '1.7'
           - '1.10'
-<<<<<<< HEAD
-          - '~1.11.0-rc2'
-=======
           - '1.11'
->>>>>>> ba13daf9
           - 'nightly'
         os:
           - ubuntu-latest
@@ -42,7 +38,7 @@
           version: ${{ matrix.version }}
           arch: ${{ matrix.arch }}
       - name: Install dependencies 1
-        run: sudo apt-get update && sudo apt-get install -y xorg-dev mesa-utils xvfb libgl1 freeglut3-dev libxrandr-dev libxinerama-dev libxcursor-dev libxi-dev libxext-dev   
+        run: sudo apt-get update && sudo apt-get install -y xorg-dev mesa-utils xvfb libgl1 freeglut3-dev libxrandr-dev libxinerama-dev libxcursor-dev libxi-dev libxext-dev
       - uses: actions/cache@v4
         env:
           cache-name: cache-artifacts
@@ -55,13 +51,8 @@
             ${{ runner.os }}-
       - uses: julia-actions/julia-buildpkg@latest
       - uses: julia-actions/julia-runtest@latest
-<<<<<<< HEAD
         with:
           prefix: xvfb-run -s '-screen 0 1024x768x24'
-=======
-        env:
-          DISPLAY: 0
->>>>>>> ba13daf9
       - uses: julia-actions/julia-processcoverage@v1
       - uses: codecov/codecov-action@v4
         env:
@@ -74,12 +65,12 @@
         with:
           version: '1.10'
       - name: Install dependencies 1
-        run: sudo apt-get update && sudo apt-get install -y xorg-dev mesa-utils xvfb libgl1 freeglut3-dev libxrandr-dev libxinerama-dev libxcursor-dev libxi-dev libxext-dev        
+        run: sudo apt-get update && sudo apt-get install -y xorg-dev mesa-utils xvfb libgl1 freeglut3-dev libxrandr-dev libxinerama-dev libxcursor-dev libxi-dev libxext-dev
       - name: Install dependencies 2
         run: julia --project=docs/ -e 'using Pkg; Pkg.develop(PackageSpec(path=pwd())); Pkg.instantiate()'
       - name: Build and deploy
         env:
           GITHUB_TOKEN: ${{ secrets.GITHUB_TOKEN }} # For authentication with GitHub Actions token
           DOCUMENTER_KEY: ${{ secrets.DOCUMENTER_KEY }} # For authentication with SSH deploy key
-        run: DISPLAY=:0 xvfb-run -s '-screen 0 1024x768x24' 
+        run: DISPLAY=:0 xvfb-run -s '-screen 0 1024x768x24'
              julia --project=docs/ docs/make.jl