--- conflicted
+++ resolved
@@ -17,13 +17,8 @@
     ConstantLatentHeat                  # constant
 
 include("../Computations.jl")
-<<<<<<< HEAD
 #include("../Utils.jl")
         
-=======
-include("../Utils.jl")
-
->>>>>>> 516193b1
 # Constant  -------------------------------------------------------
 """
     ConstantLatentHeat(Q_L=400kJ/kg)
