--- conflicted
+++ resolved
@@ -18,13 +18,8 @@
     ExpDepthDependentRadioactiveHeat
 
 include("../Computations.jl")
-<<<<<<< HEAD
 #include("../Utils.jl")
         
-=======
-include("../Utils.jl")
-
->>>>>>> 516193b1
 # Constant  -------------------------------------------------------
 """
     ConstantRadioactiveHeat(H_r=1e-6Watt/m^3)
