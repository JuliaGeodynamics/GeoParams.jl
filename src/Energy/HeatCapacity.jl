module HeatCapacity

# This implements different methods to specify heat capacity
#
# If you want to add a new method here, feel free to do so. 
# Remember to also export the function name in GeoParams.jl (in addition to here)

using Parameters, LaTeXStrings, Unitful
using ..Units
using GeoParams: AbstractMaterialParam, AbstractMaterialParamsStruct
import Base.show, GeoParams.param_info
using ..MaterialParameters: MaterialParamsInfo

abstract type AbstractHeatCapacity{T} <: AbstractMaterialParam end

export  compute_heatcapacity,               # calculation routines
        compute_heatcapacity!,              # in-place routine
        ConstantHeatCapacity,               # constant
        T_HeatCapacity_Whittington,          # T-dependent heat capacity
        param_info

include("../Utils.jl")
include("../Computations.jl") 
# Constant Heat Capacity -------------------------------------------------------
"""
    ConstantHeatCapacity(cp=1050J/mol/kg)
    
Set a constant heat capacity:
```math  
    cp  = cst
```
where ``cp`` is the thermal heat capacity [``J/kg/K``].
"""
@with_kw_noshow struct ConstantHeatCapacity{T,U} <: AbstractHeatCapacity{T}
    cp::GeoUnit{T,U}        =   1050J/kg/K                # heat capacity
end
ConstantHeatCapacity(args...) = ConstantHeatCapacity(convert.(GeoUnit,args)...)

function param_info(s::ConstantHeatCapacity) # info about the struct
    return MaterialParamsInfo(Equation =   L"c_p = cst")
end

# Calculation routine
function compute_heatcapacity(s::ConstantHeatCapacity{_T}, P::_T=zero(_T), T::_T=zero(_T)) where _T
    @unpack_val cp   = s
    return cp
end

function compute_heatcapacity(s::ConstantHeatCapacity{_T},P::Quantity, T::Quantity) where _T
    @unpack_units cp   = s
    return cp
end

# Calculation routine
function compute_heatcapacity!(cp_array::AbstractArray{_T}, s::ConstantHeatCapacity{_T}, P::_T=zero(_T), T::_T=zero(_T)) where _T
    @unpack_val cp   = s
    cp_array .= cp
    return nothing
end

function compute_heatcapacity!(cp_array::AbstractArray{_T,N}, s::ConstantHeatCapacity{_T}, P::AbstractArray{_T,N}, T::AbstractArray{_T,N}) where {N,_T}
    @unpack_val cp   = s
    cp_array .= cp
    return nothing
end

# Print info 
function show(io::IO, g::ConstantHeatCapacity)  
    print(io, "Constant heat capacity: cp=$(UnitValue(g.cp))")  
end
#-------------------------------------------------------------------------


# Temperature dependent heat capacity -------------------------------
"""
    T_HeatCapacity_Whittington()
    
Sets a temperature-dependent heat capacity following the parameterization of Whittington et al. (2009), Nature:
```math  
    Cp = (a + b T - c/T^2)/m 
```

where ``Cp`` is the heat capacity [``J/kg/K``], and ``a,b,c`` are parameters that dependent on the temperature `T`:
- a = 199.50 J/mol/K    if T<= 846 K
- a = 199.50 J/mol/K    if T> 846 K
- b = 0.0857J/mol/K^2   if T<= 846 K
- b = 0.0323J/mol/K^2   if T> 846 K
- c = 5e6J/mol*K        if T<= 846 K
- c = 47.9e-6J/mol*K    if T> 846 K
- molmass =   0.22178kg/mol 

Note that this is slightly different than the equation in the manuscript, as Cp is in J/kg/K (rather than ``J/mol/K`` as in eq.3/4 of the paper)
"""
@with_kw_noshow struct T_HeatCapacity_Whittington{T,U1,U2,U3,U4,U5} <: AbstractHeatCapacity{T}
    # Note: the resulting curve was visually compared with Fig. 2 of the paper
    a0::GeoUnit{T,U1}          =   199.5J/mol/K                # prefactor for low T       (T<= 846 K)
    a1::GeoUnit{T,U1}          =   229.32J/mol/K               # prefactor for high T      (T>  846 K)
    b0::GeoUnit{T,U2}          =   0.0857J/mol/K^2             # linear term for low T     (T<= 846 K)
    b1::GeoUnit{T,U2}          =   0.0323J/mol/K^2             # linear term for high T    (T>  846 K)
    c0::GeoUnit{T,U3}          =   5e6J/mol*K                  # quadratic term for low T  (T<= 846 K)
    c1::GeoUnit{T,U3}          =   47.9e-6J/mol*K              # quadratic term for high T (T>  846 K)
    molmass::GeoUnit{T,U4}     =   0.22178kg/mol               # average molar mass 
    Tcutoff::GeoUnit{T,U5}     =   846K                        # cutoff temperature
end
T_HeatCapacity_Whittington(args...) = T_HeatCapacity_Whittington(convert.(GeoUnit,args)...)

function param_info(s::T_HeatCapacity_Whittington) # info about the struct
    return MaterialParamsInfo(Equation =   L"c_p = (a + b*T - c/T^2)/m")
end

# Calculation routine
<<<<<<< HEAD
function compute_heatcapacity(s::T_HeatCapacity_Whittington{_T}, P::_T=zero(_T), T::_T=zero(_T)) where _T
=======
function compute_heatcapacity(s::T_HeatCapacity_Whittacker{_T}, P::_T=zero(_T), T::_T=zero(_T)) where _T
>>>>>>> 02573c99
    @unpack_val a0,a1,b0,b1,c0,c1, molmass, Tcutoff   = s
    
    cp = a0/molmass
    
    if T <= Tcutoff
        a,b,c = a0,b0,c0
    else
        a,b,c = a1,b1,c1
    end
       
    cp = (a + b*T - c/T^2)/molmass 
    
    return cp
end

<<<<<<< HEAD
function compute_heatcapacity(s::T_HeatCapacity_Whittington{_T}, P::Quantity, T::Quantity) where _T
=======
function compute_heatcapacity(s::T_HeatCapacity_Whittacker{_T}, P::Quantity, T::Quantity) where _T
>>>>>>> 02573c99
    @unpack_units a0,a1,b0,b1,c0,c1, molmass, Tcutoff   = s
    
    cp = a0/molmass
    
    if T <= Tcutoff
        a,b,c = a0,b0,c0
    else
        a,b,c = a1,b1,c1
    end
       
    cp = (a + b*T - c/T^2)/molmass 
    
    return cp
end

"""
    compute_heatcapacity!(cp_array::AbstractArray{_T, N},s::T_HeatCapacity_Whittington{_T}, T::_T=zero(_T), P::_T=zero(_T)) where {_T,N}
 
Computes T-dependent heat capacity in-place    
"""
<<<<<<< HEAD
function compute_heatcapacity!(cp_array::AbstractArray{_T, N},s::T_HeatCapacity_Whittington{_T}, P::AbstractArray{_T,N}, T::AbstractArray{_T, N}) where {_T,N}
=======
function compute_heatcapacity!(cp_array::AbstractArray{_T, N},s::T_HeatCapacity_Whittacker{_T}, P::AbstractArray{_T,N}, T::AbstractArray{_T, N}) where {_T,N}
>>>>>>> 02573c99
    @unpack_val a0,a1,b0,b1,c0,c1, molmass, Tcutoff   = s
   
    @inbounds for i in eachindex(T)
        if T[i] <= Tcutoff
            cp_array[i] = (a0 + b0*T[i] - c0/T[i]^2)/molmass
        else
            cp_array[i] = (a1 + b1*T[i] - c1/T[i]^2)/molmass
        end
    end
    return nothing
end

"""
    compute_heatcapacity!(cp_array::AbstractArray{_T,N},s::T_HeatCapacity_Whittington{_T}, T::AbstractArray{_T,N},P::AbstractArray{_T,N}) where {_T,N}

Computes T-dependent heat capacity in-place      
"""
#=
function compute_heatcapacity!(cp_array::AbstractArray{_T,N},s::T_HeatCapacity_Whittington{_T}, T::AbstractArray{_T,N},P::AbstractArray{_T,N}) where {_T,N}

    compute_heatcapacity(s, cp_array,T)

    return nothing
end
=#

# Print info 
function show(io::IO, g::T_HeatCapacity_Whittington)  
#    print(io, "T-dependent heat capacity: cp/$(UnitValue(g.molmass))=$(UnitValue(g.a0)) + $(UnitValue(g.b0))*T - $(UnitValue(g.c0))/T^2 (for T<=$(UnitValue(g.Tcutoff))); ");
#    print(io, " cp/$(UnitValue(g.molmass))=$(UnitValue(g.a1)) + $(UnitValue(g.b1))*T - $(UnitValue(g.c1))/T^2 (for T>$(UnitValue(g.Tcutoff))) \n");
    print(io, "T-dependent heat capacity following Whittington et al. (2009) for average crust). \n");
end
#-------------------------------------------------------------------------

#-------------------------------------------------------------------------
# Heat capacity from phase diagram

# to be implemented - see density implementation

#-------------------------------------------------------------------------


# Help info for the calculation routines
"""
    Cp = compute_heatcapacity(s:<AbstractHeatCapacity, P, T)

Returns the heat capacity `Cp` at any temperature `T` and pressure `P` using any of the heat capacity laws implemented.

Currently available:
- ConstantHeatCapacity
- T\\_HeatCapacity_Whittington

# Example 
Using dimensional units
```julia
julia> T  = (250:100:1250)*K;
julia> cp = T_HeatCapacity_Whittington()
julia> Cp = ComputeHeatCapacity(0,T,cp)
11-element Vector{Unitful.Quantity{Float64, 𝐋² 𝚯⁻¹ 𝐓⁻², Unitful.FreeUnits{(kg⁻¹, J, K⁻¹), 𝐋² 𝚯⁻¹ 𝐓⁻², nothing}}}:
  635.4269997294616 J kg⁻¹ K⁻¹
  850.7470171764261 J kg⁻¹ K⁻¹
  962.0959598489883 J kg⁻¹ K⁻¹
 1037.5420433770641 J kg⁻¹ K⁻¹
 1097.3517921966488 J kg⁻¹ K⁻¹
 1149.2745563671706 J kg⁻¹ K⁻¹
 1157.7915050948404 J kg⁻¹ K⁻¹
 1172.3554874197264 J kg⁻¹ K⁻¹
 1186.9194697445964 J kg⁻¹ K⁻¹
  1201.483452069455 J kg⁻¹ K⁻¹
 1216.0474343943067 J kg⁻¹ K⁻¹
```


"""
compute_heatcapacity()


"""
    Cp = ComputeHeatCapacity(T::Any, s::AbstractHeatCapacity)

Computes heat capacity if only temperature (and not pressure) is specified
"""
compute_heatcapacity(s::AbstractHeatCapacity, T::AbstractArray{_T}) where _T =  compute_heatcapacity(s,similar(T), T)
compute_heatcapacity!(cp_array::AbstractArray{_T}, s::AbstractHeatCapacity, T::AbstractArray{_T}) where _T =  compute_heatcapacity!(cp_array,s,similar(T), T)


"""
    Cp = ComputeHeatCapacity(s::ConstantHeatCapacity)

Returns heat capacity if we are sure that we will only employ constant heat capacity in the simulation
"""
#compute_heatcapacity(s::ConstantHeatCapacity) =  compute_heatcapacity(0,0, s)

# Computational routines needed for computations with the MaterialParams structure 
function compute_heatcapacity(s::AbstractMaterialParamsStruct, P::_T=zero(_T),T::_T=zero(_T)) where {_T}
    return compute_heatcapacity(s.HeatCapacity[1], P, T)
end

"""
    compute_heatcapacity!(Cp::AbstractArray{<:AbstractFloat}, MatParam::AbstractArray{<:AbstractMaterialParamsStruct}, Phases::AbstractArray{<:Integer}, P::AbstractArray{<:AbstractFloat},T::AbstractArray{<:AbstractFloat})

In-place computation of heat capacity `Cp` for the whole domain and all phases, in case a vector with phase properties `MatParam` is provided, along with `P` and `T` arrays.
This assumes that the `Phase` of every point is specified as an Integer in the `Phases` array.

______________________________________________________________________________________________

compute_heatcapacity!(Cp::AbstractArray{_T, N}, MatParam::AbstractArray{<:AbstractMaterialParamsStruct, 1}, PhaseRatios::AbstractArray{_T, M}, P::AbstractArray{_T, N},T::AbstractArray{_T, N})
    
In-place computation of heat capacity `Cp` for the whole domain and all phases, in case a vector with phase properties `MatParam` is provided, along with `P` and `T` arrays.
This assumes that the `PhaseRatio` of every point is specified as an Integer in the `PhaseRatios` array, which has one dimension more than the data arrays (and has a phase fraction between 0-1)

"""
compute_heatcapacity(args...) = compute_param(compute_heatcapacity, args...)
compute_heatcapacity!(args...) = compute_param!(compute_heatcapacity, args...)

# In case just temperature is provided
function compute_heatcapacity!(Cp::AbstractArray{_T, ndim}, MatParam::NTuple{N,AbstractMaterialParamsStruct}, Phases::AbstractArray{_I, ndim}, T::AbstractArray{_T, ndim}) where {_T,ndim,N,_I<:Integer}
    compute_param!(compute_heatcapacity,Cp,MatParam,Phases,nothing,T)
end

#= these routines are now computed above
function compute_heatcapacity!(Cp::AbstractArray{_T, N}, MatParam::AbstractArray{<:AbstractMaterialParamsStruct, 1}, Phases::AbstractArray{_I, N}, T::AbstractArray{_T, N},P::AbstractArray{_T, N}) where {_T,_I<:Integer,N}

    for i = 1:length(MatParam)
        
        if !isnothing(MatParam[i].HeatCapacity)
            # Create views into arrays (so we don't have to allocate)
            ind = Phases .== MatParam[i].Phase;
            cp_local    =   view(Cp, ind )
            P_local     =   view(P , ind )
            T_local     =   view(T , ind )

            compute_heatcapacity!(cp_local, MatParam[i].HeatCapacity[1] , T_local, P_local) 
        end
        
    end

end

"""
    compute_heatcapacity!(Cp::AbstractArray{_T, N}, MatParam::AbstractArray{<:AbstractMaterialParamsStruct, 1}, Phases::AbstractArray{<:Integer, N}, T::AbstractArray{_T, N})

In-place computation of heat capacity `Cp` for the whole domain and all phases, in case a vector with phase properties `MatParam` is provided, along with `P` and `T` arrays.
This assumes that the `Phase` of every point is specified as an Integer in the `Phases` array.

"""
function compute_heatcapacity!(Cp::AbstractArray{_T, N}, MatParam::AbstractArray{<:AbstractMaterialParamsStruct, 1}, Phases::AbstractArray{<:Integer, N}, T::AbstractArray{_T, N}) where {_T,_I<:Integer,N}

    for i = 1:length(MatParam)
        if !isnothing(MatParam[i].HeatCapacity)
            # Create views into arrays (so we don't have to allocate)
            ind = Phases .== i;
            cp_local    =   view(Cp, ind )
            T_local     =   view(T , ind )

            compute_heatcapacity!(cp_local, MatParam[i].HeatCapacity[1], T_local) 
        end
        
    end

end

function compute_heatcapacity!(Cp::AbstractArray{_T, N}, MatParam::AbstractArray{<:AbstractMaterialParamsStruct, 1}, PhaseRatios::AbstractArray{_T, M}, P::AbstractArray{_T, N},T::AbstractArray{_T, N}) where {_T,N,M}
    
    if M!=(N+1)
        error("The PhaseRatios array should have one dimension more than the other arrays")
    end

    Cp .= 0.0;
    for i = 1:length(MatParam)
        
        Cp_local   = zeros(size(Cp))
        Fraction    = selectdim(PhaseRatios,M,i);
        if (maximum(Fraction)>0.0) & (!isnothing(MatParam[i].HeatCapacity))

            compute_heatcapacity!(Cp_local, MatParam[i].HeatCapacity[1], P, T) 

            Cp .= Cp .+ Cp_local.*Fraction
        end
        
    end

end
=#

end<|MERGE_RESOLUTION|>--- conflicted
+++ resolved
@@ -109,11 +109,7 @@
 end
 
 # Calculation routine
-<<<<<<< HEAD
 function compute_heatcapacity(s::T_HeatCapacity_Whittington{_T}, P::_T=zero(_T), T::_T=zero(_T)) where _T
-=======
-function compute_heatcapacity(s::T_HeatCapacity_Whittacker{_T}, P::_T=zero(_T), T::_T=zero(_T)) where _T
->>>>>>> 02573c99
     @unpack_val a0,a1,b0,b1,c0,c1, molmass, Tcutoff   = s
     
     cp = a0/molmass
@@ -129,11 +125,8 @@
     return cp
 end
 
-<<<<<<< HEAD
+
 function compute_heatcapacity(s::T_HeatCapacity_Whittington{_T}, P::Quantity, T::Quantity) where _T
-=======
-function compute_heatcapacity(s::T_HeatCapacity_Whittacker{_T}, P::Quantity, T::Quantity) where _T
->>>>>>> 02573c99
     @unpack_units a0,a1,b0,b1,c0,c1, molmass, Tcutoff   = s
     
     cp = a0/molmass
@@ -154,11 +147,7 @@
  
 Computes T-dependent heat capacity in-place    
 """
-<<<<<<< HEAD
 function compute_heatcapacity!(cp_array::AbstractArray{_T, N},s::T_HeatCapacity_Whittington{_T}, P::AbstractArray{_T,N}, T::AbstractArray{_T, N}) where {_T,N}
-=======
-function compute_heatcapacity!(cp_array::AbstractArray{_T, N},s::T_HeatCapacity_Whittacker{_T}, P::AbstractArray{_T,N}, T::AbstractArray{_T, N}) where {_T,N}
->>>>>>> 02573c99
     @unpack_val a0,a1,b0,b1,c0,c1, molmass, Tcutoff   = s
    
     @inbounds for i in eachindex(T)
