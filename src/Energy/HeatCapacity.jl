module HeatCapacity

# This implements different methods to specify heat capacity
#
# If you want to add a new method here, feel free to do so.
# Remember to also export the function name in GeoParams.jl (in addition to here)

using Parameters, LaTeXStrings, Unitful
using ..Units
using GeoParams: AbstractMaterialParam, AbstractMaterialParamsStruct
import Base.show, GeoParams.param_info
import ..Units: isdimensional
using ..MaterialParameters: MaterialParamsInfo

abstract type AbstractHeatCapacity{T} <: AbstractMaterialParam end

export compute_heatcapacity,               # calculation routines
    compute_heatcapacity!,               # in-place routine
    ConstantHeatCapacity,                # constant
    T_HeatCapacity_Whittington,          # T-dependent heat capacity
    Latent_HeatCapacity,                 # Implement latent heat by modifying heat capacity
    param_info

include("../Computations.jl")

# Constant Heat Capacity -------------------------------------------------------
"""
    ConstantHeatCapacity(cp=1050J/mol/kg)

Set a constant heat capacity:
```math
    cp  = cst
```
where ``cp`` is the thermal heat capacity [``J/kg/K``].
"""
@with_kw_noshow struct ConstantHeatCapacity{T,U} <: AbstractHeatCapacity{T}
    cp::GeoUnit{T,U} = 1050J / kg / K                # heat capacity
end
ConstantHeatCapacity(args...) = ConstantHeatCapacity(convert.(GeoUnit, args)...)

function param_info(s::ConstantHeatCapacity) # info about the struct
    return MaterialParamsInfo(; Equation=L"c_p = cst")
end

# Calculation routine
@inline function compute_heatcapacity(a::ConstantHeatCapacity;  kwargs...)
    @unpack_val cp = a
    return cp
end

# Print info
function show(io::IO, g::ConstantHeatCapacity)
    return print(io, "Constant heat capacity: cp=$(UnitValue(g.cp))")
end
#-------------------------------------------------------------------------

# Temperature dependent heat capacity -------------------------------
"""
    T_HeatCapacity_Whittington()

Sets a temperature-dependent heat capacity following the parameterization of Whittington et al. (2009), Nature:
```math
    Cp = (a + b T - c/T^2)/m
```

where ``Cp`` is the heat capacity [``J/kg/K``], and ``a,b,c`` are parameters that dependent on the temperature `T`:
- a = 199.50 J/mol/K    if T<= 846 K
- a = 199.50 J/mol/K    if T> 846 K
- b = 0.0857J/mol/K^2   if T<= 846 K
- b = 0.0323J/mol/K^2   if T> 846 K
- c = 5e6J/mol*K        if T<= 846 K
- c = 47.9e-6J/mol*K    if T> 846 K
- molmass =   0.22178kg/mol

Note that this is slightly different than the equation in the manuscript, as Cp is in J/kg/K (rather than ``J/mol/K`` as in eq.3/4 of the paper)
"""
@with_kw_noshow struct T_HeatCapacity_Whittington{T,U1,U2,U3,U4,U5} <:
                       AbstractHeatCapacity{T}
    # Note: the resulting curve was visually compared with Fig. 2 of the paper
    a0::GeoUnit{T,U1} = 199.5J / mol / K                # prefactor for low T       (T<= 846 K)
    a1::GeoUnit{T,U1} = 229.32J / mol / K               # prefactor for high T      (T>  846 K)
    b0::GeoUnit{T,U2} = 0.0857J / mol / K^2             # linear term for low T     (T<= 846 K)
    b1::GeoUnit{T,U2} = 0.0323J / mol / K^2             # linear term for high T    (T>  846 K)
    c0::GeoUnit{T,U3} = 5e6J / mol * K                  # quadratic term for low T  (T<= 846 K)
    c1::GeoUnit{T,U3} = 47.9e-6J / mol * K              # quadratic term for high T (T>  846 K)
    molmass::GeoUnit{T,U4} = 0.22178kg / mol               # average molar mass
    Tcutoff::GeoUnit{T,U5} = 846K                        # cutoff temperature
end
T_HeatCapacity_Whittington(args...) = T_HeatCapacity_Whittington(convert.(GeoUnit, args)...)

function param_info(s::T_HeatCapacity_Whittington) # info about the struct
    return MaterialParamsInfo(; Equation=L"c_p = (a + b*T - c/T^2)/m")
end

# Calculation routine
@inline function compute_heatcapacity(
<<<<<<< HEAD
    a::T_HeatCapacity_Whittington{_T}; 
    T = zero(_T),
=======
    a::T_HeatCapacity_Whittington{_T};
    T = zero(precision(a)),
>>>>>>> fb63cc7f
    kwargs...
) where _T
    @unpack_val a0, a1, b0, b1, c0, c1, molmass, Tcutoff = a

    cp = a0 / molmass

    if T <= Tcutoff
        a, b, c = a0, b0, c0
    else
        a, b, c = a1, b1, c1
    end

    cp = (a + b * T - c / T^2) / molmass

    return cp
end

# LatentHeat by modifying heat capacity  ---------------------------------
"""
    Latent_HeatCapacity(Cp=ConstantHeatCapacity(), Q_L=400kJ/kg)

This takes the effects of latent heat into account by modifying the heat capacity in the temperature equation:

```math
\\rho C_p^{\\textrm{new}} \\frac{\\partial T}{\\partial t}  = \\frac{\\partial }{\\partial x_i} \\left( k \\frac{\\partial T}{\\partial x_i} \\right)  + H_s
```

with
```math
C_p^{\\textrm{new}}  = C_p + \\frac{\\partial \\phi}{\\partial T} Q_L
```
where ``Q_L`` is the latent heat [``kJ/kg``], and ``\\frac{\\partial \\phi}{\\partial T}`` is the derivative of the melt fraction with respect to temperature

"""
@with_kw_noshow struct Latent_HeatCapacity{T,U,S1<:AbstractHeatCapacity} <: AbstractHeatCapacity{T}
    Cp::S1 = ConstantHeatCapacity()
    Q_L::GeoUnit{T,U} = 400kJ/kg                            # Latent heat
end
Latent_HeatCapacity(args...) = Latent_HeatCapacity(args[1], convert.(GeoUnit, args[2:end])...)
Latent_HeatCapacity(Cp::AbstractHeatCapacity, args...) = Latent_HeatCapacity(Cp, convert.(GeoUnit, args)...)
isdimensional(g::Latent_HeatCapacity) = isdimensional(g.Q_L)

function param_info(s::Latent_HeatCapacity) # info about the struct
    return MaterialParamsInfo(; Equation=L"Q_L = cst; c_p = Cp + \frac{\partial \phi}{\partial T}")
end

# Calculation routine
@inline function compute_heatcapacity(
<<<<<<< HEAD
    a::Latent_HeatCapacity{_T}; 
    dϕdT = zero(_T),
=======
    a::Latent_HeatCapacity;
    dϕdT = zero(precision(a)),
>>>>>>> fb63cc7f
    kwargs...
) where _T
    @unpack_val Q_L = a

    Cp = compute_heatcapacity(a.Cp, kwargs)

    Cp += Q_L*dϕdT      # latent heat contribution

    return Cp
end

# Print info
function show(io::IO, g::Latent_HeatCapacity)
    return print(io, "Latent heat through modifying heat capacity: Cp = Cp + dϕdT*$(Value(g.Q_L)); Cp=$(g.Cp)")
end
#-------------------------------------------------------------------------


#-------------------------------------------------------------------------
"""
    compute_heatcapacity!(cp_array::AbstractArray{_T, N},s::T_HeatCapacity_Whittington{_T}, T::_T=zero(_T), P::_T=zero(_T)) where {_T,N}

Computes T-dependent heat capacity in-place
"""
# function compute_heatcapacity!(cp_array::AbstractArray{_T, N},s::T_HeatCapacity_Whittington{_T}; T::AbstractArray{_T, N}, kwargs...) where {_T,N} end

# add methods programmatically
for myType in (:ConstantHeatCapacity, :T_HeatCapacity_Whittington, :Latent_HeatCapacity)
    @eval begin
        #(s::$(myType))(args) = s(; args...)
        compute_heatcapacity(s::$(myType), args) = compute_heatcapacity(s; args...)
    end
end

# Print info
function show(io::IO, g::T_HeatCapacity_Whittington)
    return print(
        io,
        "T-dependent heat capacity following Whittington et al. (2009) for average crust. \n",
    )
end
#-------------------------------------------------------------------------



#-------------------------------------------------------------------------
# Heat capacity from phase diagram

# to be implemented - see density implementation
#

#-------------------------------------------------------------------------

# Help info for the calculation routines
"""
    Cp = compute_heatcapacity(s:<AbstractHeatCapacity, P, T)

Returns the heat capacity `Cp` at any temperature `T` and pressure `P` using any of the heat capacity laws implemented.

Currently available:
- ConstantHeatCapacity
- T\\_HeatCapacity_Whittington

# Example
Using dimensional units
```julia
julia> T  = (250:100:1250)*K;
julia> cp = T_HeatCapacity_Whittington()
julia> Cp = ComputeHeatCapacity(0,T,cp)
11-element Vector{Unitful.Quantity{Float64, 𝐋² 𝚯⁻¹ 𝐓⁻², Unitful.FreeUnits{(kg⁻¹, J, K⁻¹), 𝐋² 𝚯⁻¹ 𝐓⁻², nothing}}}:
  635.4269997294616 J kg⁻¹ K⁻¹
  850.7470171764261 J kg⁻¹ K⁻¹
  962.0959598489883 J kg⁻¹ K⁻¹
 1037.5420433770641 J kg⁻¹ K⁻¹
 1097.3517921966488 J kg⁻¹ K⁻¹
 1149.2745563671706 J kg⁻¹ K⁻¹
 1157.7915050948404 J kg⁻¹ K⁻¹
 1172.3554874197264 J kg⁻¹ K⁻¹
 1186.9194697445964 J kg⁻¹ K⁻¹
  1201.483452069455 J kg⁻¹ K⁻¹
 1216.0474343943067 J kg⁻¹ K⁻¹
```


"""
compute_heatcapacity()

"""
    Cp = ComputeHeatCapacity(T::Any, s::AbstractHeatCapacity)

Computes heat capacity if only temperature (and not pressure) is specified
"""
# compute_heatcapacity(s::AbstractHeatCapacity, T::AbstractArray{_T}) where _T =  compute_heatcapacity(s,similar(T), T)
# compute_heatcapacity!(cp_array::AbstractArray{_T}, s::AbstractHeatCapacity, T::AbstractArray{_T}) where _T =  compute_heatcapacity!(cp_array,s,similar(T), T)

"""
    Cp = ComputeHeatCapacity(s::ConstantHeatCapacity)

Returns heat capacity if we are sure that we will only employ constant heat capacity in the simulation
"""

# Computational routines needed for computations with the MaterialParams structure
function compute_heatcapacity(s::AbstractMaterialParamsStruct, args)
    return compute_heatcapacity(s.HeatCapacity[1],args)
end

"""
    compute_heatcapacity!(Cp::AbstractArray{<:AbstractFloat}, MatParam::AbstractArray{<:AbstractMaterialParamsStruct}, Phases::AbstractArray{<:Integer}, P::AbstractArray{<:AbstractFloat},T::AbstractArray{<:AbstractFloat})

In-place computation of heat capacity `Cp` for the whole domain and all phases, in case a vector with phase properties `MatParam` is provided, along with `P` and `T` arrays.
This assumes that the `Phase` of every point is specified as an Integer in the `Phases` array.
"""
compute_heatcapacity!()

compute_heatcapacity(args::Vararg{Any, N}) where N = compute_param(compute_heatcapacity, args...)
compute_heatcapacity!(args::Vararg{Any, N}) where N = compute_param!(compute_heatcapacity, args...)


# In case just temperature is provided
#=
function compute_heatcapacity!(
    Cp::AbstractArray{_T,ndim},
    MatParam::NTuple{N,AbstractMaterialParamsStruct},
    Phases::AbstractArray{_I,ndim},
    T::AbstractArray{_T,ndim},
) where {_T,ndim,N,_I<:Integer}
    return compute_param!(compute_heatcapacity, Cp, MatParam, Phases, nothing, T)
end
=#

end<|MERGE_RESOLUTION|>--- conflicted
+++ resolved
@@ -94,13 +94,8 @@
 
 # Calculation routine
 @inline function compute_heatcapacity(
-<<<<<<< HEAD
     a::T_HeatCapacity_Whittington{_T}; 
     T = zero(_T),
-=======
-    a::T_HeatCapacity_Whittington{_T};
-    T = zero(precision(a)),
->>>>>>> fb63cc7f
     kwargs...
 ) where _T
     @unpack_val a0, a1, b0, b1, c0, c1, molmass, Tcutoff = a
@@ -149,14 +144,8 @@
 
 # Calculation routine
 @inline function compute_heatcapacity(
-<<<<<<< HEAD
     a::Latent_HeatCapacity{_T}; 
     dϕdT = zero(_T),
-=======
-    a::Latent_HeatCapacity;
-    dϕdT = zero(precision(a)),
->>>>>>> fb63cc7f
-    kwargs...
 ) where _T
     @unpack_val Q_L = a
 
