--- conflicted
+++ resolved
@@ -108,15 +108,9 @@
         a, b, c = a1, b1, c1
     end
 
-<<<<<<< HEAD
     Cp = (a + b * T - c / T^2) / molmass
 
     return Cp
-=======
-    cp = (a + b * T - c / T^2) / molmass
-    
-    return cp
->>>>>>> 95c15e37
 end
 
 # LatentHeat by modifying heat capacity  ---------------------------------
