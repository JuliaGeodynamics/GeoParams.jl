"""
Typical geodynamic simulations involve a large number of material parameters that have units that are often inconvenient to be directly used in numerical models
This package has two main features that help with this:
- Create a nondimensionalization object, which can be used to transfer dimensional to non-dimensional parameters (usually better for numerical solvers)
- Create an object in which you can specify material parameters employed in the geodynamic simulations

The material parameter object is designed to be extensible and can be passed on to the solvers, such that new creep laws or features can be readily added. 
We also implement some typically used creep law parameters, together with tools to plot them versus and compare our results with those of published papers (to minimize mistakes). 
"""
__precompile__()
module GeoParams

using Parameters        # helps setting default parameters in structures
using Unitful           # Units
using BibTeX            # references of creep laws
using Requires          # To only add plotting routines if Plots is loaded
using StaticArrays
using LinearAlgebra
using ForwardDiff

import Base: getindex

# overload to account for cases where this is an integer
for T in (:Real, :Symbol)
    @eval begin
        Base.getindex(val::$(T), I::Vararg{Integer,N}) where {N} = val
        Base.getindex(val::$(T), I::Integer) = val
    end
end

export @u_str,
    uconvert,
    upreffered,
    unit,
    ustrip,
    NoUnits,  #  Units 
    GeoUnit,
    GeoUnits,
    GEO_units,
    SI_units,
    NO_units,
    AbstractGeoUnit,
    nondimensionalize,
    dimensionalize,
    superscript,
    upreferred,
    GEO,
    SI,
    NONE,
    isDimensional,
    Value,
    NumValue,
    Unit,
    UnitValue,
    isdimensional,
    km,
    m,
    cm,
    mm,
    μm,
    Myrs,
    yr,
    s,
    MPa,
    Pa,
    kbar,
    Pas,
    K,
    C,
    g,
    kg,
    mol,
    J,
    kJ,
    Watt,
    μW,
    Quantity

export AbstractGeoUnit1, GeoUnit1

#         
abstract type AbstractMaterialParam end                                    # structure that holds material parameters (density, elasticity, viscosity)          
abstract type AbstractMaterialParamsStruct end                             # will hold all info for a phase       
abstract type AbstractPhaseDiagramsStruct <: AbstractMaterialParam end    # will hold all info for phase diagrams 
abstract type AbstractConstitutiveLaw{T} <: AbstractMaterialParam end
abstract type AbstractComposite <: AbstractMaterialParam end

function PerpleX_LaMEM_Diagram end                                         # necessary as we already use this function in Units, but only define it later in PhaseDiagrams
function param_info end
export AbstractMaterialParam, AbstractMaterialParamsStruct, AbstractPhaseDiagramsStruct

include("Utils.jl")
export dualDerivative

include("TensorAlgebra/TensorAlgebra.jl")
export second_invariant, second_invariant_staggered, rotate_elastic_stress

# note that this throws a "Method definition warning regarding superscript"; that is expected & safe 
#  as we add a nicer way to create output of superscripts. I have been unable to get rid of this warning,
#  as I am indeed redefining a method originally defined in Unitful
include("Units.jl")
using .Units
export @unpack_units, @unpack_val
export compute_units

# Define Material Parameter structure
include("MaterialParameters.jl")
using .MaterialParameters
export MaterialParams, SetMaterialParams, No_MaterialParam, MaterialParamsInfo

# Phase Diagrams
using .MaterialParameters.PhaseDiagrams
export PhaseDiagram_LookupTable, PerpleX_LaMEM_Diagram


# Density
using .MaterialParameters.Density
export compute_density,                                # computational routines
    compute_density!,
    param_info,
    AbstractDensity,
    No_Density,
    ConstantDensity,
    PT_Density,
    Compressible_Density,
    PhaseDiagram_LookupTable,
    Read_LaMEM_Perple_X_Diagram

# Constitutive relationships laws
using .MaterialParameters.ConstitutiveRelationships
export AxialCompression, SimpleShear, Invariant 

const get_shearmodulus = get_G
const get_bulkmodulus = get_Kb

#       Calculation routines
export dεII_dτII,
    dτII_dεII,
    dεII_dτII_AD,
    dτII_dεII_AD,
    dεvol_dp,
    dp_dεvol,
    compute_εII!,
    compute_εII,
    compute_εII_AD,
    compute_τII!,
    compute_τII,
    compute_τII_AD,
    compute_εvol!,
    compute_εvol,
    compute_p!,
    compute_p,
    CorrectionFactor,
    remove_tensor_correction,
    isvolumetric,

    #       Viscous creep laws
    AbstractCreepLaw,
    LinearViscous,
    PowerlawViscous,
    ArrheniusType,
    CustomRheology,
    DislocationCreep,
    SetDislocationCreep,
    DiffusionCreep,
    SetDiffusionCreep,
    GrainBoundarySliding,
    SetGrainBoundarySliding,
    PeierlsCreep,
    SetPeierlsCreep,
    NonLinearPeierlsCreep,
    SetNonLinearPeierlsCreep,
    DislocationCreep_info,
    DiffusionCreep_info,
    GrainBoundarySliding_info,
    PeierlsCreep_info,
    NonLinearPeierlsCreep_info,
<<<<<<< HEAD
=======
    Peierls_stress_iterations,
>>>>>>> fe7872e2


    #       Elasticity
    AbstractElasticity,
    ConstantElasticity,
    SetConstantElasticity,
    effective_εII,
    get_G, 
    get_Kb,
    get_shearmodulus, 
    get_bulkmodulus, 

    #       Plasticity
    AbstractPlasticity,
    compute_yieldfunction,
    compute_yieldfunction!,
    DruckerPrager,
    DruckerPrager_regularised,
    compute_plasticpotentialDerivative,
    ∂Q∂τ,
    ∂Q∂P,∂Q∂τII,
    ∂F∂τII,∂F∂P,∂F∂λ,
    
    #       Composite rheologies
    AbstractConstitutiveLaw,
    AbstractComposite,
    computeViscosity_εII,
    computeViscosity_εII!,
    computeViscosity_εII_AD,
    local_iterations_εII,    
    local_iterations_εII_AD,
    local_iterations_τII,
    local_iterations_τII_AD,
    computeViscosity,
    InverseCreepLaw,
    KelvinVoigt,
    CompositeRheology,
    Parallel,
    create_rheology_string, print_rheology_matrix,
    compute_εII_harmonic, compute_τII_AD,
    isplastic,isvolumetricplastic,
    compute_p_τII, 
    local_iterations_εvol, 
    compute_p_harmonic
    
    #computeViscosity_τII,
    #computeViscosity_τII!,
    

# Constitutive relationships laws
include("StressComputations/StressComputations.jl")
export compute_τij, compute_p_τij, compute_τij_stagcenter!, compute_p_τij_stagcenter!, compute_τij!, compute_p_τij!

include("Rheology_Utils.jl")
export time_τII_0D, time_τII_0D!, time_p_τII_0D, time_p_τII_0D!


# Gravitational Acceleration
using .MaterialParameters.GravitationalAcceleration
export compute_gravity,                                # computational routines
    ConstantGravity

# Energy parameters: Heat Capacity, Thermal conductivity, latent heat, radioactive heat         
using .MaterialParameters.HeatCapacity
export compute_heatcapacity,
    compute_heatcapacity!, ConstantHeatCapacity, T_HeatCapacity_Whittington

using .MaterialParameters.Conductivity
export compute_conductivity,
    compute_conductivity!,
    ConstantConductivity,
    T_Conductivity_Whittington,
    T_Conductivity_Whittington_parameterised,
    TP_Conductivity,
    Set_TP_Conductivity

using .MaterialParameters.LatentHeat
export compute_latent_heat, compute_latent_heat!, ConstantLatentHeat

using .MaterialParameters.RadioactiveHeat
export compute_radioactive_heat,
    compute_radioactive_heat!, ConstantRadioactiveHeat, ExpDepthDependentRadioactiveHeat

using .MaterialParameters.Shearheating
export compute_shearheating!, compute_shearheating, ConstantShearheating

# Add TAS classification
include("./RockClassification/TASclassification.jl")
using .TASclassification
export TASclassificationData, computeTASclassification, retrieveTASrockType

# Add zircon saturation parameterizations
include("./ZirconAge/ZirconAges.jl")
using .ZirconAges
export ZirconAgeData,
    compute_zircon_age_PDF,
    compute_zircons_Ttpath,
    zircon_age_PDF,
    compute_zircons_convert_vecs2mat

# Seismic velocities
using .MaterialParameters.SeismicVelocity
export compute_pwave_velocity,
    compute_wave_velocity,
    compute_wave_velocity!,
    ConstantSeismicVelocity,
    anelastic_correction,
    melt_correction,
    porosity_correction,
    correct_wavevelocities_phasediagrams,
    melt_correction_Takei

# Add melting parameterizations
include("./MeltFraction/MeltingParameterization.jl")
using .MeltingParam
export compute_meltfraction,
    compute_meltfraction!,       # calculation routines
    compute_dϕdT,
    compute_dϕdT!,
    MeltingParam_Caricchi,
    MeltingParam_4thOrder,
    MeltingParam_5thOrder,
    MeltingParam_Quadratic,
    MeltingParam_Assimilation,
    SmoothMelting

# Define Table output functions
include("Tables.jl")
using .Tables
export detachFloatfromExponent, Phase2Dict, Dict2LatexTable, Phase2DictMd, Dict2MarkdownTable, ParameterTable

# Add plotting routines - only activated if the "Plots.jl" package is loaded 
# Add 1D Strength Envelope
include("./StrengthEnvelope/StrengthEnvelope.jl")

# Add plotting routines - only activated if the "GLMakie.jl" package is loaded 
function __init__()
    @require GLMakie = "e9467ef8-e4e7-5192-8a1a-b1aee30e663a" begin
        print("Adding plotting routines of GeoParams through GLMakie \n")
        @eval include("Plotting/Plotting.jl")
        @eval include("Plotting/StrengthEnvelope.jl")
    end
end

#Set functions aliases using @use
include("aliases.jl")
export ntuple_idx

end # module<|MERGE_RESOLUTION|>--- conflicted
+++ resolved
@@ -175,10 +175,7 @@
     GrainBoundarySliding_info,
     PeierlsCreep_info,
     NonLinearPeierlsCreep_info,
-<<<<<<< HEAD
-=======
     Peierls_stress_iterations,
->>>>>>> fe7872e2
 
 
     #       Elasticity
@@ -222,11 +219,7 @@
     isplastic,isvolumetricplastic,
     compute_p_τII, 
     local_iterations_εvol, 
-    compute_p_harmonic
-    
-    #computeViscosity_τII,
-    #computeViscosity_τII!,
-    
+    compute_p_harmonic 
 
 # Constitutive relationships laws
 include("StressComputations/StressComputations.jl")
