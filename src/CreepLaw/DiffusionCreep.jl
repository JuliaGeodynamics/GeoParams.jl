export DiffusionCreep,
    SetDiffusionCreep,
    DiffusionCreep_info,
    remove_tensor_correction,
    dεII_dτII,
    dτII_dεII,
    compute_εII!,
    compute_εII,
    compute_τII!,
    compute_τII

#=----Diffusion Creep---
Defines diffusion creep law parameters

r is the water-fugacity exponent
p is the negative defined grain size exponent (value is set negative in the calculation of σ and ε)
A is a   material specific rheological parameter
E is the activation energy
V is the activation volume
R is the universal gas constant
Apparatus defines the appartus type that shall be recreated (Axial Compression, Simple Shear, Invariant)
=#
"""
    DiffusionCreep(r = 0NoUnits, p = A = 1.5MPa/s, E = 476.0kJ/mol, V = 6e-6m^3/mol, apparatus = AxialCompression )
    
Defines the flow law parameter of a dislocation creep law.

The (isotropic) diffusion creep law, as used by experimentalists, is given by  
```math  
     \\dot{\\gamma} = A \\sigma_\\mathrm{d} d^{\\mathrm{p}} f_\\mathrm{H2O}^r \\exp\\left(-\\frac{E+PV}{RT}\\right)
```
where 
- ``r`` is the exponent of fugacity dependence 
- ``p`` is the exponent of grain size
- ``A`` is a pre-exponential factor ``[\\mathrm{MPa}^{-n}s^{-1}]`` (if manually defined, ``n`` and ``r`` must be either pre-defined or substituted) 
- ``E`` is the activation energy ``\\mathrm{[kJ/mol]}`` 
- ``V`` is the activation volume ``\\mathrm{[m^3/mol]}`` 
- ``\\dot{\\gamma}`` is the strain rate ``\\mathrm{[1/s]}`` 
- ``\\sigma_\\mathrm{d}`` is the differential stress ``\\mathrm{[MPa]}``

The experimental parameters are converted into second invariants using the `Apparatus` variable that can be
either `AxialCompression`, `SimpleShear` or `Invariant`. If the flow law parameters are already given as a function of second invariants, choose `Apparatus=Invariant`.

# Example
```julia-repl 
julia> x2 = DiffusionCreep(Name="test")
DiffusionCreep: Name = test, n=1.0, r=0.0, p=-3.0, A=1.5 m³·⁰ MPa⁻¹·⁰ s⁻¹·⁰, E=500.0 kJ mol⁻¹·⁰, V=2.4e-5 m³·⁰ mol⁻¹·⁰, FT=1.7320508075688772, FE=1.1547005383792517)
```
"""
struct DiffusionCreep{T,N,U1,U2,U3,U4,U5} <: AbstractCreepLaw{T}
    Name::NTuple{N,Char}
    n::GeoUnit{T,U1} # powerlaw exponent
    r::GeoUnit{T,U1} # exponent of water-fugacity
    p::GeoUnit{T,U1} # grain size exponent
    A::GeoUnit{T,U2} # material specific rheological parameter
    E::GeoUnit{T,U3} # activation energy
    V::GeoUnit{T,U4} # activation volume
    R::GeoUnit{T,U5} # universal gas constant
    Apparatus::Int8 # type of experimental apparatus, either AxialCompression, SimpleShear or Invariant
    FT::T # type of experimental apparatus, either AxialCompression, SimpleShear or Invariant
    FE::T # type of experimental apparatus, either AxialCompression, SimpleShear or Invariant

    function DiffusionCreep(;
        Name="",
        n=1.0NoUnits,
        r=0.0NoUnits,
        p=-3.0NoUnits,
        A=1.5MPa^(-n - r ) * s^(-1) * m^(3.0),
        E=500kJ / mol,
        V=24e-6m^3 / mol,
        R=8.3145J / mol / K,
        Apparatus=AxialCompression,
    )

        # Rheology name
        Name = String(join(Name))
        N = length(Name)
        NameU = NTuple{N,Char}(collect.(Name))
        # Corrections from lab experiments
        FT, FE = CorrectionFactor(Apparatus)
        # Convert to GeoUnits
        nU = n isa GeoUnit ? n : convert(GeoUnit, n)
        rU = r isa GeoUnit ? r : convert(GeoUnit, r)
        pU = p isa GeoUnit ? p : convert(GeoUnit, p)
        AU = A isa GeoUnit ? A : convert(GeoUnit, A)
        EU = E isa GeoUnit ? E : convert(GeoUnit, E)
        VU = V isa GeoUnit ? V : convert(GeoUnit, V)
        RU = R isa GeoUnit ? R : convert(GeoUnit, R)
        # Extract struct types
        T = typeof(rU).types[1]
        U1 = typeof(rU).types[2]
        U2 = typeof(AU).types[2]
        U3 = typeof(EU).types[2]
        U4 = typeof(VU).types[2]
        U5 = typeof(RU).types[2]
        # Create struct
        return new{T,N,U1,U2,U3,U4,U5}(
            NameU, nU, rU, pU, AU, EU, VU, RU, Int8(Apparatus), FT, FE
        )
    end

    function DiffusionCreep(Name, n, r, p, A, E, V, R, Apparatus, FT, FE)
        return DiffusionCreep(;
            Name=Name, n=n, r=r, p=p, A=A, E=E, V=V, R=R, Apparatus=Apparatus
        )
    end
end

"""
    Transform_DiffusionCreep(name)
Transforms units from MPa, kJ etc. to basic units such as Pa, J etc.
"""
function Transform_DiffusionCreep(name; kwargs)
    pp_in = DiffusionCreep_info[name][1]
    
    # Take optional arguments 
    v_kwargs = values(kwargs)
    val = GeoUnit.(values(v_kwargs))
    
    args = (Name=pp_in.Name, n = pp_in.n, p=pp_in.p, r=pp_in.r, A=pp_in.A, E=pp_in.E, V=pp_in.V, Apparatus=pp_in.Apparatus)
    pp = merge(args, NamedTuple{keys(v_kwargs)}(val))
    
     
    Name = String(collect(pp.Name))
    n = Value(pp.n)
    r = Value(pp.r)
    p = Value(pp.p)
    A_Pa = uconvert(
        Pa^(-NumValue(pp.n)) * m^(-NumValue(p)) / s, Value(pp.A)
    )
    E_J = uconvert(J / mol, Value(pp.E))
    V_m3 = uconvert(m^3 / mol, Value(pp.V))

    Apparatus = pp.Apparatus

    args = (Name=Name, p=p, r=r, A=A_Pa, E=E_J, V=V_m3, Apparatus=Apparatus)
    
    return DiffusionCreep(; args...)
end

"""
    s = remove_tensor_correction(s::DiffusionCreep)

Removes the tensor correction of the creeplaw, which is useful to compare the implemented creeplaws
with the curves of the original publications, as those publications usually do not transfer their data to tensor format
"""
function remove_tensor_correction(s::DiffusionCreep)
    name = String(collect(s.Name))
    return DiffusionCreep(;
        Name=name, n=s.n, r=s.r, p=s.p, A=s.A, E=s.E, V=s.V, Apparatus=Invariant
    )
end

function param_info(s::DiffusionCreep)
    name = String(collect(s.Name))
    eq = L"\tau_{ij} = 2 \eta  \dot{\varepsilon}_{ij}"
    if name == ""
        return MaterialParamsInfo(; Equation=eq)
    end

    inf = DiffusionCreep_info[name][2]
    return MaterialParamsInfo(;
        Equation=eq, Comment=inf.Comment, BibTex_Reference=inf.BibTex_Reference
    )
end

# Calculation routines for linear viscous rheologies
"""
    compute_εII(a::DiffusionCreep, TauII::_T; T::_T, P=one(_T), f=one(_T), d=one(_T), kwargs...)

Returns diffusion creep strainrate as a function of 2nd invariant of the stress tensor ``\\tau_{II}`` 
```math
    \\dot{ε}_{II} = A τ_{II}^n d^{p} f_{H_2O}^r \\exp \\left(- {{E + PV} \\over RT} \\right)
```


"""
@inline function compute_εII(
    a::DiffusionCreep, TauII; T=one(precision(a)), P=zero(precision(a)), f=one(precision(a)), d=one(precision(a)), kwargs...
)
    @unpack_val n, r, p, A, E, V, R = a
    FT, FE = a.FT, a.FE

    f_r = pow_check(f, r)
    d_p = pow_check(d, p)
    TauII_FT_n = pow_check(FT * TauII, n)

    return A *
           TauII_FT_n *
           f_r *
           d_p *
           exp(-(E + P * V) / (R * T)) / FE
end

@inline function compute_εII(
    a::DiffusionCreep, TauII::Quantity; T=1K, P=0Pa, f=1NoUnits, d=1e-3m, args...
)
    @unpack_units n, r, p, A, E, V, R = a
    FT, FE = a.FT, a.FE

    f_r = pow_check(f, r)
    d_p = pow_check(d, p)
    TauII_FT_n = pow_check(FT * TauII, n)

    ε = A * TauII_FT_n * f_r * d_p * exp(-(E + P * V) / (R * T)) / FE

    return ε
end

"""
    compute_εII!(EpsII::AbstractArray{_T,N}, a, TauII::AbstractArray{_T,N}; T, P, f,d,kwargs...)

Computes strainrate as a function of stress
"""
function compute_εII!(
    EpsII::AbstractArray{_T,N},
    a::DiffusionCreep,
    TauII::AbstractArray{_T,N};
    T=ones(size(TauII))::AbstractArray{_T,N},
    P=zero(TauII)::AbstractArray{_T,N},
    f=ones(size(TauII))::AbstractArray{_T,N},
    d=ones(size(TauII))::AbstractArray{_T,N},
    kwargs...,
) where {N,_T}
    @inbounds for i in eachindex(EpsII)
        EpsII[i] = compute_εII(a, TauII[i]; T=T[i], P=P[i], f=f[i], d=d[i])
    end

    return nothing
end

"""
    dεII_dτII(a::DiffusionCreep, TauII::_T; T::_T, P=zero(_T), f=one(_T), d=one(_T), kwargs...)

returns the derivative of strainrate versus stress 
"""
@inline function dεII_dτII(
    a::DiffusionCreep, TauII; T=one(precision(a)), P=zero(precision(a)), f=one(precision(a)), d=one(precision(a)), kwargs...
)
    @unpack_val n, r, p, A, E, V, R = a
    FT, FE = a.FT, a.FE
    
    f_r = pow_check(f, r)
    d_p = pow_check(d, p)
    TauII_FT_n = pow_check(FT * TauII, -1 + n)

<<<<<<< HEAD
    # computed symbolically
    return n * 
           fastpow(FT * TauII, -1 + n) *
           fastpow(f, r) *
           fastpow(d, p) *
=======
    return TauII_FT_n *
           f_r *
           d_p *
>>>>>>> ec3b0994
           A *
           FT *
           exp((-E - P * V) / (R * T)) *
           inv(FE)
end

@inline function dεII_dτII(
    a::DiffusionCreep, TauII::Quantity; T=1K, P=0Pa, f=1NoUnits, d=1m, kwargs...
)
    @unpack_units n, r, p, A, E, V, R = a
    FT, FE = a.FT, a.FE

<<<<<<< HEAD
    # computed symbolically
    return n * 
           fastpow(FT  * TauII, -1 + n)
           fastpow(f, r) *
           fastpow(d, p) *
=======
    f_r = pow_check(f, r)
    d_p = pow_check(d, p)

    return FT  *
           f_r *
           d_p *
>>>>>>> ec3b0994
           A *
           FT *
           exp((-E - P * V) / (R * T)) *
           inv(FE)
end

"""
    computeCreepLaw_TauII(EpsII::_T, a::DiffusionCreep; T::_T, P=zero(_T), f=one(_T), d=one(_T), kwargs...)

Returns diffusion creep stress as a function of 2nd invariant of the strain rate 
"""
@inline function compute_τII(
    a::DiffusionCreep, EpsII; T=one(precision(a)), P=zero(precision(a)), f=one(precision(a)), d=one(precision(a)), kwargs...
)
    @unpack_val n, r, p, A, E, V, R = a
    FT, FE = a.FT, a.FE
    
    n_inv = inv(n)
    
    A_n = pow_check(A, -n_inv)
    EpsII_FE_n = pow_check(EpsII * FE, n_inv)
    f_r = pow_check(f, -r * n_inv)
    d_p = pow_check(d, -p * n_inv)

    τ =
        A_n *
        EpsII_FE_n *
        f_r*
        d_p*
        exp((E + P * V) / (n * R * T)) / FT

    return τ
end

@inline function compute_τII(
    a::DiffusionCreep, EpsII::Quantity; T=1K, P=0Pa, f=1NoUnits, d=1m, kwargs...
)
    @unpack_units n, r, p, A, E, V, R = a
    FT, FE = a.FT, a.FE

    n_inv = inv(n)
    
    A_n = pow_check(A, -n_inv)
    f_r = pow_check(f, -r * n_inv)
    d_p = pow_check(d, -p * n_inv)

    τ =
        A_n *
        EpsII * FE *
        f_r *
        d_p *
        exp((E + P * V) / (n * R * T)) / FT

    return τ
end

function compute_τII!(
    TauII::AbstractArray{_T,N},
    a::DiffusionCreep,
    EpsII::AbstractArray{_T,N};
    T=ones(size(TauII))::AbstractArray{_T,N},
    P=zero(TauII)::AbstractArray{_T,N},
    f=ones(size(TauII))::AbstractArray{_T,N},
    d=ones(size(TauII))::AbstractArray{_T,N},
    kwargs...,
) where {N,_T}
    @inbounds for i in eachindex(EpsII)
        TauII[i] = compute_τII(a, EpsII[i]; T=T[i], P=P[i], f=f[i], d=d[i])
    end

    return nothing
end

@inline function dτII_dεII(
    a::DiffusionCreep, EpsII; T=one(precision(a)), P=zero(precision(a)), f=one(precision(a)), d=one(precision(a)), kwargs...
)
    @unpack_val n, r, p, A, E, V, R = a
    FT, FE = a.FT, a.FE

    n_inv = inv(n)
    
    A_n = pow_check(A, -n_inv)
    EpsII_FE_n = pow_check(EpsII * FE, n_inv-1)
    f_r = pow_check(f, -r * n_inv)
    d_p = pow_check(d, -p * n_inv)

    # computed symbolically:
    return (
        FE *
        A_n *
        d_p *
        f_r *
        EpsII_FE_n *
        exp((E + P * V) / (n * R * T ))
    ) / FT
end

@inline function dτII_dεII(
    a::DiffusionCreep, EpsII::Quantity; T=1K, P=0Pa, f=1NoUnits, d=1e-6m, kwargs...
)
    @unpack_units r, p, A, E, V, R = a
    FT, FE = a.FT, a.FE

    f_r = pow_check(f, -r)
    d_p = pow_check(d, -p)

    # computed symbolically:
    return (
        FE *
        inv(A) *
        d_p *
        f_r *
        exp((E + P * V) / (R * T ))
    ) / FT
end

# Print info 
function show(io::IO, g::DiffusionCreep)
    return print(
        io,
        "DiffusionCreep: Name = $(String(collect(g.Name))), n=$(Value(g.n)), r=$(Value(g.r)), p=$(Value(g.p)), A=$(Value(g.A)), E=$(Value(g.E)), V=$(Value(g.V)), FT=$(g.FT), FE=$(g.FE)",
    )
end

# load collection of diffusion creep laws
include("Data/DiffusionCreep.jl")<|MERGE_RESOLUTION|>--- conflicted
+++ resolved
@@ -244,17 +244,9 @@
     d_p = pow_check(d, p)
     TauII_FT_n = pow_check(FT * TauII, -1 + n)
 
-<<<<<<< HEAD
-    # computed symbolically
-    return n * 
-           fastpow(FT * TauII, -1 + n) *
-           fastpow(f, r) *
-           fastpow(d, p) *
-=======
     return TauII_FT_n *
            f_r *
            d_p *
->>>>>>> ec3b0994
            A *
            FT *
            exp((-E - P * V) / (R * T)) *
@@ -266,21 +258,12 @@
 )
     @unpack_units n, r, p, A, E, V, R = a
     FT, FE = a.FT, a.FE
-
-<<<<<<< HEAD
-    # computed symbolically
-    return n * 
-           fastpow(FT  * TauII, -1 + n)
-           fastpow(f, r) *
-           fastpow(d, p) *
-=======
     f_r = pow_check(f, r)
     d_p = pow_check(d, p)
 
     return FT  *
            f_r *
            d_p *
->>>>>>> ec3b0994
            A *
            FT *
            exp((-E - P * V) / (R * T)) *
