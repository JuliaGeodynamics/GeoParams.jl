--- conflicted
+++ resolved
@@ -133,16 +133,9 @@
 
     Apparatus = pp.Apparatus
 
-<<<<<<< HEAD
-    # args from database
     args = (Name=Name, p=p, r=r, A=A_Pa, E=E_J, V=V_m3, Apparatus=Apparatus)
     
     return DiffusionCreep(; args...)
-=======
-    return DiffusionCreep(;
-        Name=Name, n=n, r=r, p=p, A=A_Pa, E=E_J, V=V_m3, Apparatus=Apparatus
-    )
->>>>>>> a2ce4582
 end
 
 """
