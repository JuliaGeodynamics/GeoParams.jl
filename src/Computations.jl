using GeoParams: AbstractMaterialParam, AbstractMaterialParamsStruct
using ..Units
using Parameters, Unitful

# Computational routines needed for computations with the MaterialParams structure 

# with tuple & vector - apply for all phases in MatParam
function compute_param!(
    fn::F, rho::AbstractVector, MatParam::NTuple{N,AbstractMaterialParamsStruct}, args
) where {F,N}
    return rho .= map(x -> fn(x, P, T), MatParam)
end

# each individual calcuation 
function compute_param(
    fn::F, MatParam::NTuple{N,AbstractMaterialParamsStruct}, args
) where {F,N}
    return map(x -> fn(x, args), MatParam)
end

#---------------------------------------------------------------------------------------------------------------------------#
#Computational routines for Phases

# performs computation given a single Phase
@inline @generated function compute_param(
<<<<<<< HEAD
    fn::F,MatParam::NTuple{N,AbstractMaterialParamsStruct}, Phase::Integer, args
) where {F, N}
=======
    fn::F, MatParam::NTuple{N,AbstractMaterialParamsStruct}, Phase::Int64, args
) where {F,N}
>>>>>>> 516193b1
    quote
        Base.Cartesian.@nexprs $N i ->
            @inbounds (MatParam[i].Phase == Phase) && return fn(MatParam[i], args)
    end
end

function compute_param(
<<<<<<< HEAD
    fn::F, MatParam::AbstractVector{AbstractMaterialParamsStruct}, Phase::Integer, args
) where F
=======
    fn::F, MatParam::AbstractVector{AbstractMaterialParamsStruct}, Phase::Int64, args
) where {F}
>>>>>>> 516193b1
    return compute_param(fn, Tuple(MatParam), Phase, args)
end

function compute_param(fn::F, MatParam::AbstractMaterialParam, args) where {F}
    return fn(MatParam, args)
end

@inline function compute_param!(
    fn::F, rho::AbstractArray, MatParam::AbstractMaterialParam, args
) where {F}
    @inbounds for I in eachindex(rho)
        k = keys(args)
        v = getindex.(values(args), I)      # works for scalars & arrays thanks to overload (above)
        argsi = (; zip(k, v)...)
        rho[I] = compute_param(fn, MatParam, argsi)
    end
end

@inline function compute_param!(
    fn::F,
    rho::AbstractArray,
    MatParam::NTuple{N,AbstractMaterialParamsStruct},
    Phases::AbstractArray{<:Integer,ndim},
    args,
) where {F,ndim,N}
    @inbounds for I in eachindex(Phases)
        k = keys(args)
        v = getindex.(values(args), I)      # works for scalars & arrays thanks to overload (above)
        argsi = (; zip(k, v)...)
        rho[I] = compute_param(fn, MatParam, Phases[I], argsi)
    end
end

function compute_param!(
    fn::F,
    rho::AbstractArray,
    MatParam::AbstractVector{AbstractMaterialParamsStruct},
    Phases::AbstractArray{Integer,ndim},
    args,
) where {F,ndim}
    return compute_param!(fn, rho, Tuple(MatParam), Phases, args)
end

#Phase PhaseRatios

function compute_param!(
    fn::F,
    rho::AbstractArray{_T,N},
    MatParam::NTuple{K,AbstractMaterialParamsStruct},
    PhaseRatio::AbstractArray{_T,M},
    args,
) where {F,_T,N,M,K}
    if M != (N + 1)
        error("The PhaseRatios array should have one dimension more than the other arrays")
    end
    #I1 = last(rho)
    @inbounds for I in CartesianIndices(rho)
        k = keys(args)
        v = getindex.(values(args), Tuple(I)...)   # works for scalars & arrays thanks to overload (above)
        argsi = (; zip(k, v)...)
        # unroll the dot product
        val = Ref(zero(_T))
        ntuple(Val(K)) do i
            Base.@_inline_meta
            val[] += PhaseRatio[I.I..., i] * fn(MatParam[i], argsi)
        end
        rho[I] = val[]
    end
end

#Multiplies parameter with the fraction of a phase
function compute_param_times_frac(
    fn::F, PhaseRatios::NTuple{N,T}, MatParam::NTuple{N,AbstractMaterialParamsStruct}, argsi
) where {F,N,T}
    # Unrolled dot product
    val = Ref(zero(T))
    ntuple(Val(N)) do i
        Base.@_inline_meta
        val[] += PhaseRatios[i] * fn(MatParam[i], argsi)
    end
    return val[]
end<|MERGE_RESOLUTION|>--- conflicted
+++ resolved
@@ -23,13 +23,8 @@
 
 # performs computation given a single Phase
 @inline @generated function compute_param(
-<<<<<<< HEAD
     fn::F,MatParam::NTuple{N,AbstractMaterialParamsStruct}, Phase::Integer, args
 ) where {F, N}
-=======
-    fn::F, MatParam::NTuple{N,AbstractMaterialParamsStruct}, Phase::Int64, args
-) where {F,N}
->>>>>>> 516193b1
     quote
         Base.Cartesian.@nexprs $N i ->
             @inbounds (MatParam[i].Phase == Phase) && return fn(MatParam[i], args)
@@ -37,13 +32,8 @@
 end
 
 function compute_param(
-<<<<<<< HEAD
     fn::F, MatParam::AbstractVector{AbstractMaterialParamsStruct}, Phase::Integer, args
 ) where F
-=======
-    fn::F, MatParam::AbstractVector{AbstractMaterialParamsStruct}, Phase::Int64, args
-) where {F}
->>>>>>> 516193b1
     return compute_param(fn, Tuple(MatParam), Phase, args)
 end
 
