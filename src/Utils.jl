# Various helper functions (mostly for internal use)

# Finds index in an allocation-free manner
@generated function find_ind(x::NTuple{N,Integer}, k::Integer) where {N}
    quote
        Base.Cartesian.@nexprs $N i -> x[i] == k && return i
        return 0
    end
end

# Find max element in a tuple
@generated function find_max_tuple(x::NTuple{N,T}) where {N,T}
    quote
        max = x[1]
        Base.Cartesian.@nexprs $N i -> max = (i > 1 && x[i] > max) ? x[i] : max
        return max
    end
end

# Find inner tuple of maximum length
function max_length_tuple(t::NTuple{N,Tuple}) where {N}
    return find_max(ntuple(x -> length(t[x]), Val(N)))
end

# broadcast getindex() to NamedTuples
@inline function ntuple_idx(args::NamedTuple, I::Vararg{Integer,N}) where {N}
    k = keys(args)
    v = getindex.(values(args), I...)
    return (; zip(k, v)...)
end

# fast exponential
@inline fastpow(x::Number, n::Integer) = x^n

@inline function fastpow(x::Number, n::AbstractFloat)
    isinteger(n) && return x^Int(n)
    x > 0 && return exp(log(x) * n)
    return x^n
end

@inline function fastpow(x::Quantity, n::AbstractFloat)
    isinteger(n) && return x^Int(n)
    return x^n
end

# Tuple iterators
@generated function nreduce(f::F, v::NTuple{N,Any}) where {N,F}
    Base.@_inline_meta
    quote
        val = 0.0
        Base.Cartesian.@nexprs $N i -> val += @inbounds f(v[i])
        return val
    end
end

@generated function nreduce(
    f::F, v::NTuple{N,Any}, id_args::NTuple{N,Integer}, args::NTuple{NT,Any}
) where {N,NT,F<:Function}
    Base.@_inline_meta
    quote
        val = 0.0
        Base.Cartesian.@nexprs $N i -> val += @inbounds f(v[i], args[id_args[i]])
        return val
    end
end

@generated function nphase(f::F, phase::Integer, v::NTuple{N,AbstractMaterialParamsStruct}) where {N,F<:Function}
    Base.@_inline_meta
    quote
        Base.Cartesian.@nexprs $N i -> @inbounds v[i].Phase === phase && return f(v[i])
        return 0.0
    end
end

@generated function nphase_ratio(f::F, phase_ratio::NTuple{N,T}, v::NTuple{N,AbstractMaterialParamsStruct}) where {N,F,T}
    Base.@_inline_meta
    quote
        val = 0.0
        Base.Cartesian.@nexprs $N i -> val += @inbounds f(v[i]) * phase_ratio[i]
        return val
    end
end

# Creates tuple without branching
make_tuple(x) = (x,)
make_tuple(x::Tuple) = x

# Macros 
macro print(a1, a2)
    return :($(esc(a1)) === true ? println($(esc(a2))) : nothing)
<<<<<<< HEAD
end

# Deriving the given function f with initial guess x using ForwardDiff 
# while returning the value for the function and its derivative in df as Dual number
@inline function dualDerivative(f::F, x::R) where {F, R<:Real}     
    T = typeof(ForwardDiff.Tag(f, R))     
    df =  f(ForwardDiff.Dual{T}(x, one(x)), )     
    return df.value, ForwardDiff.extract_derivative(T, df) 
=======
>>>>>>> 9e5c08f0
end<|MERGE_RESOLUTION|>--- conflicted
+++ resolved
@@ -88,7 +88,6 @@
 # Macros 
 macro print(a1, a2)
     return :($(esc(a1)) === true ? println($(esc(a2))) : nothing)
-<<<<<<< HEAD
 end
 
 # Deriving the given function f with initial guess x using ForwardDiff 
@@ -97,6 +96,4 @@
     T = typeof(ForwardDiff.Tag(f, R))     
     df =  f(ForwardDiff.Dual{T}(x, one(x)), )     
     return df.value, ForwardDiff.extract_derivative(T, df) 
-=======
->>>>>>> 9e5c08f0
 end