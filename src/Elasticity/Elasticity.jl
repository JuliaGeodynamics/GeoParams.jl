--- conflicted
+++ resolved
@@ -4,7 +4,6 @@
 
 abstract type AbstractElasticity{T} <: AbstractConstitutiveLaw{T} end
 
-<<<<<<< HEAD
 export  compute_εII,            # calculation routines
         compute_εII!,
         compute_τII,
@@ -15,16 +14,6 @@
         ConstantElasticity,     # constant
         SetConstantElasticity   # helper function
        
-=======
-export compute_elastic_shear_strainrate,      # calculation routines
-    compute_elastic_shear_strainrate!,
-    param_info,
-    ConstantElasticity                      # constant
-
-include("../Computations.jl")
-include("../Utils.jl")
-
->>>>>>> 516193b1
 # ConstantElasticity  -------------------------------------------------------
 
 """
@@ -32,7 +21,6 @@
 
 Structure that holds parameters for constant, isotropic, linear elasticity.
 """
-<<<<<<< HEAD
 @with_kw_noshow struct ConstantElasticity{T,U,U1} <: AbstractElasticity{T} 
     G::GeoUnit{T,U}     =   5e10Pa                                             # Elastic shear modulus
     ν::GeoUnit{T,U1}    =   0.5NoUnits                                         # Poisson ratio
@@ -41,22 +29,12 @@
 end
 
 ConstantElasticity(args...) = ConstantElasticity(convert.(GeoUnit,args)...)
-=======
-@with_kw_noshow struct ConstantElasticity{T,U,U1} <: AbstractElasticity{T}
-    G::GeoUnit{T,U} = 5e10Pa          # Elastic shear modulus
-    ν::GeoUnit{T,U1} = 0.5NoUnits      # Poisson ratio
-    K::GeoUnit{T,U} = 1e11Pa          # Elastic bulk modulus
-    E::GeoUnit{T,U} = 1e11Pa          # Elastic Young's modulus
-end
-ConstantElasticity(args...) = ConstantElasticity(convert.(GeoUnit, args)...)
->>>>>>> 516193b1
 
 
 # Add multiple dispatch here to allow specifying combinations of 2 elastic parameters (say ν & E), to compute the others
 """
     SetConstantElasticity(; G=nothing, ν=nothing, E=nothing, Kb=nothing)
 
-<<<<<<< HEAD
 This allows setting elastic parameters by specifying 2 out of the 4 elastic parameters `G` (Elastic shear modulus), `ν` (Poisson's ratio), `E` (Young's modulus), or `Kb` (bulk modulus).
 """
 function SetConstantElasticity(; G=nothing, ν=nothing, E=nothing, Kb=nothing)
@@ -82,21 +60,9 @@
     return ConstantElasticity(GeoUnit(G), GeoUnit(ν), GeoUnit(Kb), GeoUnit(E))
 end
 
-=======
+
 function param_info(s::ConstantElasticity) # info about the struct
     return MaterialParamsInfo(; Equation=L"Constant elasticity")
-end
-
-# Calculation routines
-function (s::ConstantElasticity{_T})(;
-    τII::_T=zero(_T), τII_old::_T=zero(_T), dt::_T=1.0, kwargs...
-) where {_T}
-    @unpack_val G = s
-    ε_el = (τII - τII_old) / (2.0 * G * dt)
->>>>>>> 516193b1
-
-function param_info(s::ConstantElasticity) # info about the struct
-    return MaterialParamsInfo(Equation = L"Constant elasticity")
 end
 
 # Calculation routines
@@ -115,7 +81,6 @@
 here ``\\tilde{{\\tau_{ij}}}^{old}`` is the rotated old deviatoric stress tensor to ensure objectivity (this can be done with Jaumann derivative, or also by using the full rotational formula).
 
 """
-<<<<<<< HEAD
 function compute_εII(s::ConstantElasticity, τII::_T;  τII_old::_T=zero(_T),  dt::_T=1.0, kwargs...) where _T
     @unpack_val G   = s
     ε_el = (τII-τII_old)/(2.0 * G * dt)    
@@ -136,12 +101,6 @@
 function dτII_dεII(s::ConstantElasticity{_T}, εII::_T; dt::_T=1.0, kwargs...) where _T
     @unpack_val G   = s
     return 2*one(_T)*G*dt
-=======
-function compute_elastic_shear_strainrate(
-    s::ConstantElasticity{_T}; τII::_T=zero(_T), τII_old::_T=zero(_T), dt::_T=1.0
-) where {_T}
-    return s(; τII=τII, τII_old=τII_old, dt=dt)
->>>>>>> 516193b1
 end
 
 """
@@ -154,7 +113,6 @@
 ```
 
 """
-<<<<<<< HEAD
 function compute_εII!(ε_el::AbstractArray{_T,N}, p::ConstantElasticity{_T}, τII::AbstractArray{_T,N}; τII_old::AbstractArray{_T,N}, dt::_T, kwargs...) where {N,_T}
     @inbounds for i in eachindex(τII)
       ε_el[i] = compute_εII(p, τII[i], τII_old=τII_old[i], dt=dt)
@@ -176,44 +134,18 @@
 function compute_τII!(τII::AbstractArray{_T,N}, p::ConstantElasticity{_T}, ε_el::AbstractArray{_T,N}; τII_old::AbstractArray{_T,N}, dt::_T, kwargs...) where {N,_T}
     @inbounds for i in eachindex(ε_el)
         τII[i] = compute_τII(p, ε_el[i], τII_old=τII_old[i], dt=dt)
-=======
-function compute_elastic_shear_strainrate!(
-    ε_el::AbstractArray{_T,N},
-    p::ConstantElasticity{_T};
-    τII::AbstractArray{_T,N},
-    τII_old::AbstractArray{_T,N},
-    dt::_T,
-    kwargs...,
-) where {N,_T}
-    @inbounds for i in eachindex(τII)
-        ε_el[i] = compute_elastic_shear_strainrate(p; τII=τII[i], τII_old=τII_old[i], dt=dt)
->>>>>>> 516193b1
     end
     return nothing
 end
 
 # Print info 
-<<<<<<< HEAD
 function show(io::IO, g::ConstantElasticity) 
     print(io, "Linear elasticity with shear modulus: G = $(UnitValue(g.G)), Poisson's ratio: ν = $(UnitValue(g.ν)), bulk modulus: Kb = $(UnitValue(g.Kb)) and Young's module: E=$(UnitValue(g.E))")  
 end   
-=======
-function show(io::IO, g::ConstantElasticity)
-    return print(
-        io,
-        "Linear elasticity with shear modulus: G = $(UnitValue(g.G)), Poison's ratio: ν = $(UnitValue(g.ν)), bulk modulus: K = $(UnitValue(g.K)) and Young's module: E=$(UnitValue(g.E))",
-    )
-end
->>>>>>> 516193b1
 #-------------------------------------------------------------------------
 
 # Computational routines needed for computations with the MaterialParams structure 
-<<<<<<< HEAD
 function compute_εII(s::AbstractMaterialParamsStruct, args) 
-=======
-function compute_elastic_shear_strainrate(s::AbstractMaterialParamsStruct, args)
-    #@show s, args
->>>>>>> 516193b1
     if isempty(s.Elasticity)
         return isempty(args) ? 0.0 : zero(typeof(args).types[1])  # return zero if not specified
     else
@@ -225,34 +157,15 @@
 # add methods programmatically
 for myType in (:ConstantElasticity,)
     @eval begin
-<<<<<<< HEAD
         (s::$(myType))(args)= s(; args...)
         compute_εII(s::$(myType), args) = s(args)
         compute_εII!(ε_el::AbstractArray{_T,N}, s::$(myType){_T}, args) where {_T,N} = compute_εII!(ε_el, s; args...)
         dεII_dτII(s::ConstantElasticity, args) = dεII_dτII(s; args...)
-=======
-        (s::$(myType))(args) = s(; args...)
-        compute_elastic_shear_strainrate(s::$(myType), args) = s(args)
-        function compute_elastic_shear_strainrate!(
-            ε_el::AbstractArray{_T,N}, s::$(myType){_T}, args
-        ) where {_T,N}
-            return compute_elastic_shear_strainrate!(ε_el, s; args...)
-        end
->>>>>>> 516193b1
     end
 end
 =#
 
-<<<<<<< HEAD
 compute_εII(args...)  = compute_param(compute_εII, args...)
 compute_εII!(args...) = compute_param!(compute_εII, args...)
-=======
-function compute_elastic_shear_strainrate(args...)
-    return compute_param(compute_elastic_shear_strainrate, args...)
-end
-function compute_elastic_shear_strainrate!(args...)
-    return compute_param!(compute_elastic_shear_strainrate, args...)
-end
 
-end
->>>>>>> 516193b1
+end