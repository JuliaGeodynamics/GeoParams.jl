# If you want to add a new method here, feel free to do so. 
# Remember to also export the function name in GeoParams.jl (in addition to here)

<<<<<<< HEAD

abstract type AbstractElasticity{T} <: AbstractConstitutiveLaw{T} end

export  compute_εII,            # calculation routines
        compute_εII!,
        compute_τII,
        compute_τII!,
        dεII_dτII,
        dτII_dεII,
        param_info,
        ConstantElasticity,     # constant
        SetConstantElasticity   # helper function
       
=======
abstract type AbstractElasticity{T} <: AbstractConstitutiveLaw{T} end

export compute_εII,            # calculation routines
    compute_εII!,
    compute_τII,
    compute_τII!,
    dεII_dτII,
    dτII_dεII,
    param_info,
    ConstantElasticity,     # constant
    SetConstantElasticity,  # helper function
    AbstractElasticity

>>>>>>> f6134c0e
# ConstantElasticity  -------------------------------------------------------

"""
    ConstantElasticity(G, ν, K, E)

Structure that holds parameters for constant, isotropic, linear elasticity.
"""
<<<<<<< HEAD
@with_kw_noshow struct ConstantElasticity{T,U,U1} <: AbstractElasticity{T} 
    G::GeoUnit{T,U}     =   5e10Pa                                             # Elastic shear modulus
    ν::GeoUnit{T,U1}    =   0.5NoUnits                                         # Poisson ratio
    Kb::GeoUnit{T,U}    =   2*G*(1 + ν)/(3*(1 - 2*ν))                          # Elastic bulk modulus
    E::GeoUnit{T,U}     =   9*Kb*G/(3*Kb + G)                                  # Elastic Young's modulus
end

ConstantElasticity(args...) = ConstantElasticity(convert.(GeoUnit,args)...)
=======
@with_kw_noshow struct ConstantElasticity{T,U,U1} <: AbstractElasticity{T}
    G::GeoUnit{T,U} = 5e10Pa                                             # Elastic shear modulus
    ν::GeoUnit{T,U1} = 0.5NoUnits                                         # Poisson ratio
    Kb::GeoUnit{T,U} = 2 * G * (1 + ν) / (3 * (1 - 2 * ν))                          # Elastic bulk modulus
    E::GeoUnit{T,U} = 9 * Kb * G / (3 * Kb + G)                                  # Elastic Young's modulus
end

ConstantElasticity(args...) = ConstantElasticity(convert.(GeoUnit, args)...)
>>>>>>> f6134c0e


# Add multiple dispatch here to allow specifying combinations of 2 elastic parameters (say ν & E), to compute the others
"""
    SetConstantElasticity(; G=nothing, ν=nothing, E=nothing, Kb=nothing)

This allows setting elastic parameters by specifying 2 out of the 4 elastic parameters `G` (Elastic shear modulus), `ν` (Poisson's ratio), `E` (Young's modulus), or `Kb` (bulk modulus).
"""
function SetConstantElasticity(; G=nothing, ν=nothing, E=nothing, Kb=nothing)
<<<<<<< HEAD
    if      (!isnothing(G) && !isnothing(ν))
        Kb = 2*G*(1 + ν)/(3*(1 - 2*ν));     # Bulk modulus
        E  = 9*Kb*G/(3*Kb + G)              # Youngs modulus
    elseif (!isnothing(Kb) && !isnothing(ν))
        G   = (3*Kb*(1 - 2*ν))/(2*(1 + ν));
        E  = 9*Kb*G/(3*Kb + G)              # Youngs modulus
    elseif (!isnothing(E) && !isnothing(ν))
        Kb  = E/(3*(1 - 2*ν));              # Bulk modulus
        G   = E/(2*(1 + ν));                # Shear modulus
    elseif (!isnothing(Kb) && !isnothing(G))
        E   = 9*Kb*G/(3*Kb + G);
        ν   = (3*Kb - 2*G)/(2*(3*Kb + G));  # Poisson's ratio
    end
    
    if !isa(G, Quantity)     G  = G*Pa;         end
    if !isa(ν, Quantity)     ν  = ν*NoUnits;    end
    if !isa(E, Quantity)     E  = E*Pa;         end
    if !isa(Kb,Quantity)     Kb = Kb*Pa;        end
    
    return ConstantElasticity(GeoUnit(G), GeoUnit(ν), GeoUnit(Kb), GeoUnit(E))
end


function param_info(s::ConstantElasticity) # info about the struct
    return MaterialParamsInfo(Equation = L"Constant elasticity")
=======
    if (!isnothing(G) && !isnothing(ν))
        Kb = 2 * G * (1 + ν) / (3 * (1 - 2 * ν))     # Bulk modulus
        E = 9 * Kb * G / (3 * Kb + G)              # Youngs modulus
    elseif (!isnothing(Kb) && !isnothing(ν))
        G = (3 * Kb * (1 - 2 * ν)) / (2 * (1 + ν))
        E = 9 * Kb * G / (3 * Kb + G)              # Youngs modulus
    elseif (!isnothing(E) && !isnothing(ν))
        Kb = E / (3 * (1 - 2 * ν))              # Bulk modulus
        G = E / (2 * (1 + ν))                # Shear modulus
    elseif (!isnothing(Kb) && !isnothing(G))
        E = 9 * Kb * G / (3 * Kb + G)
        ν = (3 * Kb - 2 * G) / (2 * (3 * Kb + G))  # Poisson's ratio
    end

    if !isa(G, Quantity)
        G = G * Pa
    end
    if !isa(ν, Quantity)
        ν = ν * NoUnits
    end
    if !isa(E, Quantity)
        E = E * Pa
    end
    if !isa(Kb, Quantity)
        Kb = Kb * Pa
    end

    return ConstantElasticity(GeoUnit(G), GeoUnit(ν), GeoUnit(Kb), GeoUnit(E))
end

function param_info(s::ConstantElasticity) # info about the struct
    return MaterialParamsInfo(; Equation=L"Constant elasticity")
>>>>>>> f6134c0e
end

# Calculation routines
"""
    compute_εII(s::ConstantElasticity{_T}, τII; τII_old, dt) 

Computes elastic strainrate given the deviatoric stress at the current (`τII`) and old timestep (`τII_old`), for a timestep `dt`:
```math  
    \\dot{\\varepsilon}^{el} = {1 \\over 2 G} {D \\tau_{II} \\over Dt } ≈ {1 \\over 2 G} {\\tau_{II}- \\tilde{\\tau}_{II}^{old} \\over dt }
```
Note that we here solve the scalar equation, which is sufficient for isotropic cases. In tensor form, it would be

```math  
    {\\dot{\\varepsilon}^{el}}_{ij} = {1 \\over 2 G} { \\tau_{ij} - \\tilde{{\\tau_{ij}}}^{old} \\over dt }
```
here ``\\tilde{{\\tau_{ij}}}^{old}`` is the rotated old deviatoric stress tensor to ensure objectivity (this can be done with Jaumann derivative, or also by using the full rotational formula).

"""
<<<<<<< HEAD
function compute_εII(s::ConstantElasticity, τII::_T;  τII_old::_T=zero(_T),  dt::_T=1.0, kwargs...) where _T
    @unpack_val G   = s
    ε_el = (τII-τII_old)/(2.0 * G * dt)    
    return ε_el
end

function dεII_dτII(s::ConstantElasticity{_T}, τII::_T; dt::_T=1.0, kwargs...) where _T
    @unpack_val G   = s
    return one(_T)/(2*one(_T)*G*dt)
end

function compute_τII(s::ConstantElasticity, εII::_T;  τII_old::_T=zero(_T),  dt::_T=1.0, kwargs...) where _T
    @unpack_val G   = s
    τII = 2.0*G*dt*εII + τII_old
    return τII
end

function dτII_dεII(s::ConstantElasticity{_T}, εII::_T; dt::_T=1.0, kwargs...) where _T
    @unpack_val G   = s
    return 2*one(_T)*G*dt
=======
@inline function compute_εII(
    a::ConstantElasticity, τII::_T; τII_old=zero(precision(a)), dt=one(precision(a)), kwargs...
) where {_T}
    @unpack_val G = a
    ε_el = 0.5 * (τII - τII_old) / (G * dt)
    return ε_el
end

@inline function dεII_dτII(a::ConstantElasticity{_T}, τII::_T; τII_old=zero(precision(a)), dt=one(precision(a)), kwargs...
    ) where {_T}
    @unpack_val G = a
    return 0.5 * inv(G * dt)
end

@inline function compute_τII(
    a::ConstantElasticity, εII::_T; τII_old=zero(precision(a)), dt=one(precision(a)), kwargs...
) where {_T}
    @unpack_val G = a
    τII = _T(2) * G * dt * εII + τII_old

    return τII
end

@inline function dτII_dεII(a::ConstantElasticity{_T}, τII_old=zero(precision(a)), dt=one(precision(a)), kwargs...
    ) where {_T}
    @unpack_val G = a
    return _T(2) * G * dt
>>>>>>> f6134c0e
end

"""
    compute_εII!(ε_el::AbstractArray{_T,N}, s::ConstantElasticity{_T}; τII::AbstractArray{_T,N}, τII_old::AbstractArray{_T,N}, dt::_T, kwargs...) 

In-place computation of the elastic shear strainrate for given deviatoric stress invariants at the previous (`τII_old`) and new (`τII`) timestep, as well as the timestep `dt`  

```math  
    \\dot{\\varepsilon}^{el} = {1 \\over 2 G} {D \\tau_{II} \\over Dt } ≈ {1 \\over 2 G} {\\tau_{II}- \\tau_{II}^{old} \\over dt }
```

"""
<<<<<<< HEAD
function compute_εII!(ε_el::AbstractArray{_T,N}, p::ConstantElasticity{_T}, τII::AbstractArray{_T,N}; τII_old::AbstractArray{_T,N}, dt::_T, kwargs...) where {N,_T}
    @inbounds for i in eachindex(τII)
      ε_el[i] = compute_εII(p, τII[i], τII_old=τII_old[i], dt=dt)
    end
    return nothing
end


"""
    compute_τII!(τII::AbstractArray{_T,N}, s::ConstantElasticity{_T}. ε_el::AbstractArray{_T,N}; τII_old::AbstractArray{_T,N}, dt::_T, kwargs...) 

In-place update of the elastic stress for given deviatoric strainrate invariants and stres invariant at the old (`τII_old`) timestep, as well as the timestep `dt`  

```math  
    \\tau_{II} = 2 G dt \\dot{\\varepsilon}^{el} + \\tau_{II}^{old}
```

"""
function compute_τII!(τII::AbstractArray{_T,N}, p::ConstantElasticity{_T}, ε_el::AbstractArray{_T,N}; τII_old::AbstractArray{_T,N}, dt::_T, kwargs...) where {N,_T}
    @inbounds for i in eachindex(ε_el)
        τII[i] = compute_τII(p, ε_el[i], τII_old=τII_old[i], dt=dt)
=======
function compute_εII!(
    ε_el::AbstractArray{_T,N},
    p::ConstantElasticity{_T},
    τII::AbstractArray{_T,N};
    τII_old::AbstractArray{_T,N},
    dt::_T,
    kwargs...,
) where {N,_T}
    @inbounds for i in eachindex(τII)
        ε_el[i] = compute_εII(p, τII[i]; τII_old=τII_old[i], dt=dt)
>>>>>>> f6134c0e
    end
    return nothing
end

<<<<<<< HEAD
# Print info 
function show(io::IO, g::ConstantElasticity) 
    print(io, "Linear elasticity with shear modulus: G = $(UnitValue(g.G)), Poisson's ratio: ν = $(UnitValue(g.ν)), bulk modulus: Kb = $(UnitValue(g.Kb)) and Young's module: E=$(UnitValue(g.E))")  
end   
#-------------------------------------------------------------------------
=======
"""
    compute_τII!(τII::AbstractArray{_T,N}, s::ConstantElasticity{_T}. ε_el::AbstractArray{_T,N}; τII_old::AbstractArray{_T,N}, dt::_T, kwargs...) 

In-place update of the elastic stress for given deviatoric strainrate invariants and stres invariant at the old (`τII_old`) timestep, as well as the timestep `dt`  
>>>>>>> f6134c0e

```math  
    \\tau_{II} = 2 G dt \\dot{\\varepsilon}^{el} + \\tau_{II}^{old}
```

"""
function compute_τII!(
    τII::AbstractArray{_T,N},
    p::ConstantElasticity{_T},
    ε_el::AbstractArray{_T,N};
    τII_old::AbstractArray{_T,N},
    dt::_T,
    kwargs...,
) where {N,_T}
    @inbounds for i in eachindex(ε_el)
        τII[i] = compute_τII(p, ε_el[i]; τII_old=τII_old[i], dt=dt)
    end
    return nothing
end

# Print info 
function show(io::IO, g::ConstantElasticity)
    return print(
        io,
        "Linear elasticity with shear modulus: G = $(UnitValue(g.G)), Poisson's ratio: ν = $(UnitValue(g.ν)), bulk modulus: Kb = $(UnitValue(g.Kb)) and Young's module: E=$(UnitValue(g.E))",
    )
end
#-------------------------------------------------------------------------

# Computational routines needed for computations with the MaterialParams structure 
<<<<<<< HEAD
function compute_εII(s::AbstractMaterialParamsStruct, args) 
=======
function compute_εII(s::AbstractMaterialParamsStruct, args)
>>>>>>> f6134c0e
    if isempty(s.Elasticity)
        return isempty(args) ? 0.0 : zero(typeof(args).types[1])  # return zero if not specified
    else
        return s.Elasticity[1](args)
    end
end

#=
# add methods programmatically
for myType in (:ConstantElasticity,)
    @eval begin
        (s::$(myType))(args)= s(; args...)
        compute_εII(s::$(myType), args) = s(args)
        compute_εII!(ε_el::AbstractArray{_T,N}, s::$(myType){_T}, args) where {_T,N} = compute_εII!(ε_el, s; args...)
        dεII_dτII(s::ConstantElasticity, args) = dεII_dτII(s; args...)
    end
end
=#

<<<<<<< HEAD
compute_εII(args...)  = compute_param(compute_εII, args...)
compute_εII!(args...) = compute_param!(compute_εII, args...)
=======
compute_εII(args...) = compute_param(compute_εII, args...)
compute_εII!(args...) = compute_param!(compute_εII, args...)
>>>>>>> f6134c0e
<|MERGE_RESOLUTION|>--- conflicted
+++ resolved
@@ -1,21 +1,6 @@
 # If you want to add a new method here, feel free to do so. 
 # Remember to also export the function name in GeoParams.jl (in addition to here)
 
-<<<<<<< HEAD
-
-abstract type AbstractElasticity{T} <: AbstractConstitutiveLaw{T} end
-
-export  compute_εII,            # calculation routines
-        compute_εII!,
-        compute_τII,
-        compute_τII!,
-        dεII_dτII,
-        dτII_dεII,
-        param_info,
-        ConstantElasticity,     # constant
-        SetConstantElasticity   # helper function
-       
-=======
 abstract type AbstractElasticity{T} <: AbstractConstitutiveLaw{T} end
 
 export compute_εII,            # calculation routines
@@ -29,7 +14,6 @@
     SetConstantElasticity,  # helper function
     AbstractElasticity
 
->>>>>>> f6134c0e
 # ConstantElasticity  -------------------------------------------------------
 
 """
@@ -37,16 +21,6 @@
 
 Structure that holds parameters for constant, isotropic, linear elasticity.
 """
-<<<<<<< HEAD
-@with_kw_noshow struct ConstantElasticity{T,U,U1} <: AbstractElasticity{T} 
-    G::GeoUnit{T,U}     =   5e10Pa                                             # Elastic shear modulus
-    ν::GeoUnit{T,U1}    =   0.5NoUnits                                         # Poisson ratio
-    Kb::GeoUnit{T,U}    =   2*G*(1 + ν)/(3*(1 - 2*ν))                          # Elastic bulk modulus
-    E::GeoUnit{T,U}     =   9*Kb*G/(3*Kb + G)                                  # Elastic Young's modulus
-end
-
-ConstantElasticity(args...) = ConstantElasticity(convert.(GeoUnit,args)...)
-=======
 @with_kw_noshow struct ConstantElasticity{T,U,U1} <: AbstractElasticity{T}
     G::GeoUnit{T,U} = 5e10Pa                                             # Elastic shear modulus
     ν::GeoUnit{T,U1} = 0.5NoUnits                                         # Poisson ratio
@@ -55,7 +29,6 @@
 end
 
 ConstantElasticity(args...) = ConstantElasticity(convert.(GeoUnit, args)...)
->>>>>>> f6134c0e
 
 
 # Add multiple dispatch here to allow specifying combinations of 2 elastic parameters (say ν & E), to compute the others
@@ -65,33 +38,6 @@
 This allows setting elastic parameters by specifying 2 out of the 4 elastic parameters `G` (Elastic shear modulus), `ν` (Poisson's ratio), `E` (Young's modulus), or `Kb` (bulk modulus).
 """
 function SetConstantElasticity(; G=nothing, ν=nothing, E=nothing, Kb=nothing)
-<<<<<<< HEAD
-    if      (!isnothing(G) && !isnothing(ν))
-        Kb = 2*G*(1 + ν)/(3*(1 - 2*ν));     # Bulk modulus
-        E  = 9*Kb*G/(3*Kb + G)              # Youngs modulus
-    elseif (!isnothing(Kb) && !isnothing(ν))
-        G   = (3*Kb*(1 - 2*ν))/(2*(1 + ν));
-        E  = 9*Kb*G/(3*Kb + G)              # Youngs modulus
-    elseif (!isnothing(E) && !isnothing(ν))
-        Kb  = E/(3*(1 - 2*ν));              # Bulk modulus
-        G   = E/(2*(1 + ν));                # Shear modulus
-    elseif (!isnothing(Kb) && !isnothing(G))
-        E   = 9*Kb*G/(3*Kb + G);
-        ν   = (3*Kb - 2*G)/(2*(3*Kb + G));  # Poisson's ratio
-    end
-    
-    if !isa(G, Quantity)     G  = G*Pa;         end
-    if !isa(ν, Quantity)     ν  = ν*NoUnits;    end
-    if !isa(E, Quantity)     E  = E*Pa;         end
-    if !isa(Kb,Quantity)     Kb = Kb*Pa;        end
-    
-    return ConstantElasticity(GeoUnit(G), GeoUnit(ν), GeoUnit(Kb), GeoUnit(E))
-end
-
-
-function param_info(s::ConstantElasticity) # info about the struct
-    return MaterialParamsInfo(Equation = L"Constant elasticity")
-=======
     if (!isnothing(G) && !isnothing(ν))
         Kb = 2 * G * (1 + ν) / (3 * (1 - 2 * ν))     # Bulk modulus
         E = 9 * Kb * G / (3 * Kb + G)              # Youngs modulus
@@ -124,7 +70,6 @@
 
 function param_info(s::ConstantElasticity) # info about the struct
     return MaterialParamsInfo(; Equation=L"Constant elasticity")
->>>>>>> f6134c0e
 end
 
 # Calculation routines
@@ -143,28 +88,6 @@
 here ``\\tilde{{\\tau_{ij}}}^{old}`` is the rotated old deviatoric stress tensor to ensure objectivity (this can be done with Jaumann derivative, or also by using the full rotational formula).
 
 """
-<<<<<<< HEAD
-function compute_εII(s::ConstantElasticity, τII::_T;  τII_old::_T=zero(_T),  dt::_T=1.0, kwargs...) where _T
-    @unpack_val G   = s
-    ε_el = (τII-τII_old)/(2.0 * G * dt)    
-    return ε_el
-end
-
-function dεII_dτII(s::ConstantElasticity{_T}, τII::_T; dt::_T=1.0, kwargs...) where _T
-    @unpack_val G   = s
-    return one(_T)/(2*one(_T)*G*dt)
-end
-
-function compute_τII(s::ConstantElasticity, εII::_T;  τII_old::_T=zero(_T),  dt::_T=1.0, kwargs...) where _T
-    @unpack_val G   = s
-    τII = 2.0*G*dt*εII + τII_old
-    return τII
-end
-
-function dτII_dεII(s::ConstantElasticity{_T}, εII::_T; dt::_T=1.0, kwargs...) where _T
-    @unpack_val G   = s
-    return 2*one(_T)*G*dt
-=======
 @inline function compute_εII(
     a::ConstantElasticity, τII::_T; τII_old=zero(precision(a)), dt=one(precision(a)), kwargs...
 ) where {_T}
@@ -192,7 +115,6 @@
     ) where {_T}
     @unpack_val G = a
     return _T(2) * G * dt
->>>>>>> f6134c0e
 end
 
 """
@@ -205,29 +127,6 @@
 ```
 
 """
-<<<<<<< HEAD
-function compute_εII!(ε_el::AbstractArray{_T,N}, p::ConstantElasticity{_T}, τII::AbstractArray{_T,N}; τII_old::AbstractArray{_T,N}, dt::_T, kwargs...) where {N,_T}
-    @inbounds for i in eachindex(τII)
-      ε_el[i] = compute_εII(p, τII[i], τII_old=τII_old[i], dt=dt)
-    end
-    return nothing
-end
-
-
-"""
-    compute_τII!(τII::AbstractArray{_T,N}, s::ConstantElasticity{_T}. ε_el::AbstractArray{_T,N}; τII_old::AbstractArray{_T,N}, dt::_T, kwargs...) 
-
-In-place update of the elastic stress for given deviatoric strainrate invariants and stres invariant at the old (`τII_old`) timestep, as well as the timestep `dt`  
-
-```math  
-    \\tau_{II} = 2 G dt \\dot{\\varepsilon}^{el} + \\tau_{II}^{old}
-```
-
-"""
-function compute_τII!(τII::AbstractArray{_T,N}, p::ConstantElasticity{_T}, ε_el::AbstractArray{_T,N}; τII_old::AbstractArray{_T,N}, dt::_T, kwargs...) where {N,_T}
-    @inbounds for i in eachindex(ε_el)
-        τII[i] = compute_τII(p, ε_el[i], τII_old=τII_old[i], dt=dt)
-=======
 function compute_εII!(
     ε_el::AbstractArray{_T,N},
     p::ConstantElasticity{_T},
@@ -238,23 +137,14 @@
 ) where {N,_T}
     @inbounds for i in eachindex(τII)
         ε_el[i] = compute_εII(p, τII[i]; τII_old=τII_old[i], dt=dt)
->>>>>>> f6134c0e
     end
     return nothing
 end
 
-<<<<<<< HEAD
-# Print info 
-function show(io::IO, g::ConstantElasticity) 
-    print(io, "Linear elasticity with shear modulus: G = $(UnitValue(g.G)), Poisson's ratio: ν = $(UnitValue(g.ν)), bulk modulus: Kb = $(UnitValue(g.Kb)) and Young's module: E=$(UnitValue(g.E))")  
-end   
-#-------------------------------------------------------------------------
-=======
 """
     compute_τII!(τII::AbstractArray{_T,N}, s::ConstantElasticity{_T}. ε_el::AbstractArray{_T,N}; τII_old::AbstractArray{_T,N}, dt::_T, kwargs...) 
 
 In-place update of the elastic stress for given deviatoric strainrate invariants and stres invariant at the old (`τII_old`) timestep, as well as the timestep `dt`  
->>>>>>> f6134c0e
 
 ```math  
     \\tau_{II} = 2 G dt \\dot{\\varepsilon}^{el} + \\tau_{II}^{old}
@@ -285,11 +175,7 @@
 #-------------------------------------------------------------------------
 
 # Computational routines needed for computations with the MaterialParams structure 
-<<<<<<< HEAD
-function compute_εII(s::AbstractMaterialParamsStruct, args) 
-=======
 function compute_εII(s::AbstractMaterialParamsStruct, args)
->>>>>>> f6134c0e
     if isempty(s.Elasticity)
         return isempty(args) ? 0.0 : zero(typeof(args).types[1])  # return zero if not specified
     else
@@ -309,10 +195,5 @@
 end
 =#
 
-<<<<<<< HEAD
-compute_εII(args...)  = compute_param(compute_εII, args...)
-compute_εII!(args...) = compute_param!(compute_εII, args...)
-=======
 compute_εII(args...) = compute_param(compute_εII, args...)
-compute_εII!(args...) = compute_param!(compute_εII, args...)
->>>>>>> f6134c0e
+compute_εII!(args...) = compute_param!(compute_εII, args...)