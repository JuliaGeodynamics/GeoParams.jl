--- conflicted
+++ resolved
@@ -100,7 +100,6 @@
     end
 end
 
-<<<<<<< HEAD
 # This computes the total strainrate of a parallel element as a harmonic average
 @generated function compute_εII_harmonic(
     v::Parallel{T,N}, 
@@ -115,21 +114,6 @@
         return inv(out)
     end
 end
-=======
-
-# @generated function compute_εII(
-#     v::Parallel{T,N}, 
-#     TauII::_T, 
-#     args
-# ) where {T,N, _T}
-#     quote
-#         out = zero($_T)
-#         Base.Cartesian.@nexprs $N i ->
-#             out += inv(compute_εII(v.elements[i], TauII, args))
-#         return inv(out)
-#     end
-# end
->>>>>>> 476eb8a1
 
 
 """
@@ -586,11 +570,7 @@
     end
 end
 
-<<<<<<< HEAD
 @generated function compute_εII_viscosity(v::Parallel{V, N}, τII::T, args) where {V, T, N}
-=======
-@generated function compute_εII(v::Parallel{V, N}, τII::T, args) where {V, T, N}
->>>>>>> 476eb8a1
     quote
         η = zero($T)
         Base.Cartesian.@nexprs $N i ->
@@ -1009,14 +989,11 @@
 end
 =#
 
-<<<<<<< HEAD
 function compute_τII_AD(v::Union{CompositeRheology,Parallel}, εII, args; tol=1e-6, verbose=false)
     τII = local_iterations_εII_AD(v.elements, εII, args; tol=tol, verbose=verbose)
     return τII
 end
 
-=======
->>>>>>> 476eb8a1
 """
 Performs local iterations versus stress for a given strain rate using AD
 """
@@ -1357,13 +1334,9 @@
     end
 end
 
-<<<<<<< HEAD
 dεII_dτII_AD(v::Union{Parallel,CompositeRheology,Tuple}, τII, args) = ForwardDiff.derivative(x->compute_εII(v, x, args), τII)
 dτII_dεII_AD(v::Union{Parallel,CompositeRheology,Tuple}, εII, args) = ForwardDiff.derivative(x->compute_τII(v, x, args), εII)
 
-=======
-dεII_dτII(v::Parallel, τII, args) = ForwardDiff.derivative(x->compute_εII(v, x, args), τII)
->>>>>>> 476eb8a1
 
 @generated function dτII_dεII(
     v::NTuple{N,AbstractConstitutiveLaw}, εII::_T, args
