--- conflicted
+++ resolved
@@ -66,14 +66,9 @@
     get_Kb,
     iselastic
 
-<<<<<<< HEAD
 # add methods programatically 
 for myType in (:LinearViscous, :DiffusionCreep, :DislocationCreep, :ConstantElasticity, :DruckerPrager, :ArrheniusType, 
                 :GrainBoundarySliding, :PeierlsCreep, :NonLinearPeierlsCreep)
-=======
-# add methods programmatically 
-for myType in (:LinearViscous, :DiffusionCreep, :DislocationCreep, :ConstantElasticity, :DruckerPrager, :ArrheniusType)
->>>>>>> ca8de55a
     @eval begin
         compute_εII(a::$(myType), TauII, args) = compute_εII(a, TauII; args...)
         compute_εvol(a::$(myType), P, args) = compute_εvol(a, P; args...)
