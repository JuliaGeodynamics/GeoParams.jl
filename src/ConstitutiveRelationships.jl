module ConstitutiveRelationships

# This implements constitutitive relationships (typically between stress & strainrate)
#

using Base: Float64
using Parameters, LaTeXStrings, Unitful
using ..Units
using GeoParams: AbstractMaterialParam, AbstractConstitutiveLaw, AbstractComposite
import GeoParams: param_info, fastpow, nphase, ntuple_idx, @print
import GeoParams: second_invariant, second_invariant_staggered
using BibTeX
using ..MaterialParameters: MaterialParamsInfo
import Base.show
using ForwardDiff
using StaticArrays
using Static

const AxialCompression, SimpleShear, Invariant = 1, 2, 3

#abstract type AbstractConstitutiveLaw{T} <: AbstractMaterialParam end
#abstract type AbstractComposite <: AbstractMaterialParam end

@inline precision(v::AbstractConstitutiveLaw{T}) where T = T


include("Computations.jl")
#include("TensorAlgebra/TensorAlgebra.jl")
include("CreepLaw/CreepLaw.jl")              # viscous Creeplaws
include("Elasticity/Elasticity.jl")          # elasticity
include("Plasticity/Plasticity.jl")          # plasticity
# include("CompositeRheologies/Viscosity.jl")             # composite creeplaws
#include("CreepLaw/Viscosity.jl")             # composite creeplaws
include("CompositeRheologies/CompositeRheologies.jl")            # composite constitutive relationships

export param_info,
    dεII_dτII,
    dτII_dεII,
    dεII_dτII_AD,
    dτII_dεII_AD,
    compute_εII!,
    compute_εII,
    compute_εII_AD,
    compute_τII!,
    compute_τII,
    compute_τII_AD,
    computeViscosity_τII,
    computeViscosity_τII!,
    computeViscosity_εII,
    computeViscosity_εII!,
    local_iterations_εII,
    local_iterations_εII_AD,
    local_iterations_τII,
    local_iterations_τII_AD,
    computeViscosity,
    strain_rate_circuit,
    stress_circuit,
    InverseCreepLaw,
    KelvinVoigt,
    Parallel,
    CompositeRheology,
    AbstractComposite,
    AbstractConstitutiveLaw,
    AxialCompression, SimpleShear, Invariant,
    get_G, 
    get_Kb,
    iselastic

<<<<<<< HEAD
# add methods programatically 
for myType in (:LinearViscous, :DiffusionCreep, :DislocationCreep, :ConstantElasticity, :DruckerPrager, :ArrheniusType, 
                :GrainBoundarySliding, :PeierlsCreep, :NonLinearPeierlsCreep)
=======
# add methods programmatically 
for myType in (:LinearViscous, :DiffusionCreep, :DislocationCreep, :ConstantElasticity, :DruckerPrager, :ArrheniusType)
>>>>>>> d97edc6d
    @eval begin
        @inline compute_εII(a::$(myType), TauII, args) = compute_εII(a, TauII; args...)
        @inline compute_εvol(a::$(myType), P, args) = compute_εvol(a, P; args...)
        
        function compute_εII!(
            ε::AbstractArray{_T,N}, s::$(myType){_T}, TauII::AbstractArray{_T,N}, args
        ) where {_T,N}
            return compute_εII!(ε, s, TauII; args...)
        end

        function compute_εvol!(
            ε::AbstractArray{_T,N}, s::$(myType){_T}, P::AbstractArray{_T,N}, args
        ) where {_T,N}
            return compute_εvol!(ε, s, P; args...)
        end

        @inline compute_τII(a::$(myType), EpsII, args) = compute_τII(a, EpsII; args...)
        @inline compute_p(a::$(myType), EpsVol, args) = compute_p(a, EpsVol; args...)
        function compute_τII!(
            τ::AbstractArray{_T,N}, s::$(myType){_T}, EpsII::AbstractArray{_T,N}, args
        ) where {_T,N}
            return compute_τII!(τ, s, EpsII; args...)
        end
        function compute_p!(
            p::AbstractArray{_T,N}, s::$(myType){_T}, EpsVol::AbstractArray{_T,N}, args
        ) where {_T,N}
            return compute_p!(p, s, EpsVol; args...)
        end

        # Expand derivatives
        @inline dτII_dεII(a::$(myType), EpsII, args) = dτII_dεII(a, EpsII; args...)
        @inline dεII_dτII(a::$(myType), TauII, args) = dεII_dτII(a, TauII; args...)
        @inline dp_dεvol(a::$(myType), EpsVol, args) = dp_dεvol(a, EpsVol; args...)
        @inline dεvol_dp(a::$(myType), P, args) = dεvol_dp(a, P; args...)
    end
end

end<|MERGE_RESOLUTION|>--- conflicted
+++ resolved
@@ -66,14 +66,11 @@
     get_Kb,
     iselastic
 
-<<<<<<< HEAD
+
 # add methods programatically 
 for myType in (:LinearViscous, :DiffusionCreep, :DislocationCreep, :ConstantElasticity, :DruckerPrager, :ArrheniusType, 
                 :GrainBoundarySliding, :PeierlsCreep, :NonLinearPeierlsCreep)
-=======
-# add methods programmatically 
-for myType in (:LinearViscous, :DiffusionCreep, :DislocationCreep, :ConstantElasticity, :DruckerPrager, :ArrheniusType)
->>>>>>> d97edc6d
+
     @eval begin
         @inline compute_εII(a::$(myType), TauII, args) = compute_εII(a, TauII; args...)
         @inline compute_εvol(a::$(myType), P, args) = compute_εvol(a, P; args...)
