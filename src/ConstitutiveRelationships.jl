module ConstitutiveRelationships

# This implements constitutitive relationships (typically between stress & strainrate)
#

using Base: Float64
using Parameters, LaTeXStrings, Unitful
using ..Units
using GeoParams: AbstractMaterialParam, AbstractConstitutiveLaw, AbstractComposite
import GeoParams: param_info, fastpow, nphase, ntuple_idx, @print, dualDerivative
import GeoParams: second_invariant, second_invariant_staggered
using BibTeX
using ..MaterialParameters: MaterialParamsInfo
import Base.show
using ForwardDiff
using StaticArrays
using Static

const AxialCompression, SimpleShear, Invariant = 1, 2, 3

#abstract type AbstractConstitutiveLaw{T} <: AbstractMaterialParam end
#abstract type AbstractComposite <: AbstractMaterialParam end

@inline precision(v::AbstractConstitutiveLaw{T}) where T = T


include("Computations.jl")
#include("TensorAlgebra/TensorAlgebra.jl")
include("CreepLaw/CreepLaw.jl")              # viscous Creeplaws
include("Elasticity/Elasticity.jl")          # elasticity
include("Plasticity/Plasticity.jl")          # plasticity
# include("CompositeRheologies/Viscosity.jl")             # composite creeplaws
#include("CreepLaw/Viscosity.jl")             # composite creeplaws
include("CompositeRheologies/CompositeRheologies.jl")            # composite constitutive relationships
#include("Utils.jl")                          # derivative function loaded for Peierls_stress_iterations()

export param_info,
    dεII_dτII,
    dτII_dεII,
    dεII_dτII_AD,
    dτII_dεII_AD,
    compute_εII!,
    compute_εII,
    compute_εII_AD,
    compute_τII!,
    compute_τII,
    compute_τII_AD,
    computeViscosity_τII,
    computeViscosity_τII!,
    computeViscosity_εII,
    computeViscosity_εII!,
    local_iterations_εII,
    local_iterations_εII_AD,
    local_iterations_τII,
    local_iterations_τII_AD,
    computeViscosity,
    strain_rate_circuit,
    stress_circuit,
    InverseCreepLaw,
    KelvinVoigt,
    Parallel,
    CompositeRheology,
    AbstractComposite,
    AbstractConstitutiveLaw,
    AxialCompression, SimpleShear, Invariant,
    get_G, 
    get_Kb,
    iselastic

<<<<<<< HEAD
# add methods programatically 
for myType in (:LinearViscous, :DiffusionCreep, :DislocationCreep, :ConstantElasticity, :DruckerPrager, :ArrheniusType, 
                :GrainBoundarySliding, :PeierlsCreep, :NonLinearPeierlsCreep)
=======

# add methods programmatically 
for myType in (:LinearViscous, :DiffusionCreep, :DislocationCreep, :ConstantElasticity, :DruckerPrager, :ArrheniusType, 
                :GrainBoundarySliding, :PeierlsCreep, :NonLinearPeierlsCreep)

>>>>>>> fe7872e2
    @eval begin
        @inline compute_εII(a::$(myType), TauII, args) = compute_εII(a, TauII; args...)
        @inline compute_εvol(a::$(myType), P, args) = compute_εvol(a, P; args...)
        
        function compute_εII!(
            ε::AbstractArray{_T,N}, s::$(myType){_T}, TauII::AbstractArray{_T,N}, args
        ) where {_T,N}
            return compute_εII!(ε, s, TauII; args...)
        end

        function compute_εvol!(
            ε::AbstractArray{_T,N}, s::$(myType){_T}, P::AbstractArray{_T,N}, args
        ) where {_T,N}
            return compute_εvol!(ε, s, P; args...)
        end

        @inline compute_τII(a::$(myType), EpsII, args) = compute_τII(a, EpsII; args...)
        @inline compute_p(a::$(myType), EpsVol, args) = compute_p(a, EpsVol; args...)
        function compute_τII!(
            τ::AbstractArray{_T,N}, s::$(myType){_T}, EpsII::AbstractArray{_T,N}, args
        ) where {_T,N}
            return compute_τII!(τ, s, EpsII; args...)
        end
        function compute_p!(
            p::AbstractArray{_T,N}, s::$(myType){_T}, EpsVol::AbstractArray{_T,N}, args
        ) where {_T,N}
            return compute_p!(p, s, EpsVol; args...)
        end

        # Expand derivatives
        @inline dτII_dεII(a::$(myType), EpsII, args) = dτII_dεII(a, EpsII; args...)
        @inline dεII_dτII(a::$(myType), TauII, args) = dεII_dτII(a, TauII; args...)
        @inline dp_dεvol(a::$(myType), EpsVol, args) = dp_dεvol(a, EpsVol; args...)
        @inline dεvol_dp(a::$(myType), P, args) = dεvol_dp(a, P; args...)
    end
end

end<|MERGE_RESOLUTION|>--- conflicted
+++ resolved
@@ -67,17 +67,9 @@
     get_Kb,
     iselastic
 
-<<<<<<< HEAD
 # add methods programatically 
 for myType in (:LinearViscous, :DiffusionCreep, :DislocationCreep, :ConstantElasticity, :DruckerPrager, :ArrheniusType, 
                 :GrainBoundarySliding, :PeierlsCreep, :NonLinearPeierlsCreep)
-=======
-
-# add methods programmatically 
-for myType in (:LinearViscous, :DiffusionCreep, :DislocationCreep, :ConstantElasticity, :DruckerPrager, :ArrheniusType, 
-                :GrainBoundarySliding, :PeierlsCreep, :NonLinearPeierlsCreep)
-
->>>>>>> fe7872e2
     @eval begin
         @inline compute_εII(a::$(myType), TauII, args) = compute_εII(a, TauII; args...)
         @inline compute_εvol(a::$(myType), P, args) = compute_εvol(a, P; args...)
