--- conflicted
+++ resolved
@@ -177,55 +177,40 @@
 end
 
 ## PROTOTYPES
-<<<<<<< HEAD
+
+# # create a Static Vector of a vector of evaluated functions
+# @generated function SInput(funs::NTuple{N1, Function}, inputs::SVector{N2, T}) where {N1, N2, T}
+#     quote
+#         Base.Cartesian.@nexprs $N1 i -> f_i = funs[i](inputs...)
+#         Base.Cartesian.@ncall $N1 SVector{$N1, $T} f
+#     end
+# end
+
+
+# # create a Mutable Vector of a vector of evaluated functions
+# @generated function MInput(funs::NTuple{N1, Function}, inputs::MVector{N2, T}) where {N1, N2, T}
+#     quote
+#         Base.Cartesian.@nexprs $N1 i -> f_i = funs[i](inputs...)
+#         Base.Cartesian.@ncall  $N1 MVector{$N1, $T} f
+#     end
+# end
+
 SInput(funs::NTuple{N1, Function}, x::SVector{N2, T}) where {N1, N2, T} = SVector{N1,T}(funs[i](x) for i in 1:N1)
 # SInput(funs::NTuple{N1, Function}, inputs::SVector{N2, T}, args) where {N1, N2, T} = SVector{N1,T}(funs[i](inputs, args) for i in 1:N1)
 
-# Since this function is unreadable... EXAMPLE:
-# if ε = ε1 + ε2 + ε3  where ε2 and ε3 are unknowns (i.e. parallel bodies)
-# and τ = τ2_1 + τ2_2 ; τ = τ3_1 + τ3_2
-# The vector x = (ε2, ε3, τ); then:
-#   SVector{2, T}(sum(x[i] for i in 1:N2-1), x[end])
-#   SVector{2, T}(x[i-1], x[end]) where (x[i-1], x[end]) -> (ε_parallel_i, τ_total)
 function SInput(funs::NTuple{N1, Function}, x::SVector{N2, T}, args) where {N1, N2, T} 
     SVector{N1,T}(
         funs[i](
-            i == 1 ? SVector{2, T}(sum(x[i] for i in 1:N2-1), x[end]) : SVector{2, T}(x[i-1], x[end]), 
+            i == 1 ?  SVector{2, T}(sum(x[i] for i in 1:N2-1), x[end]) : SVector{2, T}(x[1], x[end]), 
             args
         ) 
         for i in 1:N1
     )
 end
-=======
-
-SInput(funs::NTuple{N1, Function}, x::SVector{N2, T}) where {N1, N2, T} = SVector{N1,T}(funs[i](x) for i in 1:N1)
-SInput(funs::NTuple{N1, Function}, inputs::SVector{N2, T}, args) where {N1, N2, T} = SVector{N1,T}(funs[i](inputs, args) for i in 1:N1)
-
-# function SComposite_parallel(funs::NTuple{N1, Function}, x::SVector{N2, T}, args) where {N1, N2, T} 
-#     SVector{N1,T}(
-#         funs[i](
-#             i == 1 ?  SVector{2, T}(sum(x[i] for i in 1:N2-1), x[end]) : SVector{2, T}(x[1], x[end]), 
-#             args
-#         ) 
-#         for i in 1:N1
-#     )
-# end
-
-
-# function SComposite_parallel(x::SVector{N, T}, args) where {N, T} 
-#     SVector{N,T}(
-#         funs[i](
-#             i == 1 ? (sum(x[i] for i in 1:N-1), x[end]) : SVector{2, T}(x[1], x[end]), 
-#             args
-#         ) 
-#         for i in 1:N
-#     )
-# end
 
 MInput(funs::NTuple{N1, Function}, x::MVector{N2, T}) where {N1, N2, T} = MVector{N1,T}(funs[i](x) for i in 1:N1)
 MInput(funs::NTuple{N1, Function}, x::MVector{N2, T}, args) where {N1, N2, T} = MVector{N1,T}(funs[i](x, args) for i in 1:N1)
 
->>>>>>> 01405803
 
 @inline function jacobian(f, x::StaticArray)
     T = typeof(ForwardDiff.Tag(f, eltype(x)))
@@ -262,13 +247,8 @@
     εp_n = εII_total 
     τ_n = compute_τII_harmonic(c, εII_total, args)
 
-<<<<<<< HEAD
     # x[1:end-1] = strain rate of parallel element, x[end] = total stress invariant
     x = SVector{n,Float64}(i == 1 ? εp_n : τ_n for i in 1:n)
-=======
-    # x[1:end-1] = strain rate of parallel(s) element, x[end] = total stress invariant
-    x = SVector{n,Float64}(i != n ? εp_n : τ_n for i in 1:n)
->>>>>>> 01405803
 
     # define closures that will be differentiated
     f1(x, args) = εII_total - compute_εII_elements(c, x[2], args) - x[1]
@@ -299,46 +279,39 @@
         
         ϵ = norm(@. abs(x-x_n))
     end
-<<<<<<< HEAD
-    return x[2]
-end
+    return x[2], x[1]
+end
+compute_τII_par(c4, εII, args)
 
 @btime compute_τII_par($c, $εII, $args)
-@btime compute_τII($c, $εII, $args)
 
 compute_τII_par(c, εII, args)
-compute_τII(c, εII, args)
 
 compute_εII(c, τII, args)
 compute_τII(c, εII, args)
 
-p0 = CompositeRheology(v3, Parallel(v3, v3) )
-p1_2 = Parallel((p0, ))                # linear elements
-c4_2 = CompositeRheology(v1, v3, p1_2)   # with linear || element
-
-
-ProfileCanvas.@profview for i in 1:1000000
-    compute_τII(c4_2, εII, args)
-    # compute_τII_par(c4_2, εII, args)
-=======
-    
-    return x[end]
-
->>>>>>> 01405803
-end
-compute_τII_par(c4, εII, args)
-
-<<<<<<< HEAD
-@btime compute_τII_par($c4_2, $εII, $args)
-@btime     compute_τII($c4_2, $εII, $args)
-
-compute_τII_par(c4_2, εII, args)
-compute_τII(c4_2, εII, args)
-=======
-@btime compute_τII_par($c4, $εII, $args)
-@btime compute_τII($c4, $εII, $args)
-
-
-compute_εII(c, τII, args)
-compute_τII(c6, εII, args)
->>>>>>> 01405803
+@btime compute_τII($v, $εII, $args)
+
+
+fp = ntuple()
+
+ntuple(Val(2)) do i
+    if i == 1
+        (x, args) -> εII_total - compute_εII_elements(c, x[2], args) - sum(x[i] for i in 1:(2-1))
+    else        
+        (x, args) -> x[i+1] - compute_τII_parallel(c, x[1], args)
+    end
+end
+
+macro foos(x, args)
+
+    esc(
+        quote
+            # Tuple(
+                (x,args) -> x[1] 
+            #     for i in length(x)
+            # )
+        end
+    )
+        
+end