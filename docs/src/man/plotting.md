--- conflicted
+++ resolved
@@ -1,17 +1,3 @@
-<<<<<<< HEAD
-# Plotting
-
-We provide a number of plotting routines. Note that these plotting routines only become available once the `Plots` package is loaded.
-### Plot CreepLaws 
-
-```@docs
-GeoParams.PlotStressStrainrate_CreepLaw
-GeoParams.PlotHeatCapacity
-GeoParams.PlotConductivity
-GeoParams.PlotMeltFraction
-GeoParams.PlotPhaseDiagram
-```
-=======
 # Plotting
 
 We provide a number of plotting routines. Note that these plotting routines only become available once the `GLMakie` package is loaded.
@@ -23,5 +9,4 @@
 GeoParams.PlotConductivity
 GeoParams.PlotMeltFraction
 GeoParams.PlotPhaseDiagram
-```
->>>>>>> 83084f93
+```