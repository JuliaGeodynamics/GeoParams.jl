--- conflicted
+++ resolved
@@ -305,7 +305,7 @@
     a = ConstantLatentHeat(Q_L=400e3J / kg)
     Q_L = compute_latent_heat(a)
     @test isbits(a)
-    @test Q_L == 400e3
+    @test Q_L == 400e3e3
 
     a = nondimensionalize(a, CharUnits_GEO)
     Q_L = compute_latent_heat(a)
@@ -339,18 +339,11 @@
 
     compute_latent_heat!(Hl, Mat_tup, Phases, args)
     @test minimum(Hl) ≈ 0.0
-    @test maximum(Hl) ≈ 400e3
-<<<<<<< HEAD
+    @test maximum(Hl) ≈ 400e3e3
     @test Hl[50, 50, 50] ≈ 153e3
 
     compute_latent_heat!(Hl, Mat_tup, PhaseRatio, args)
     @test sum(Hl) ≈ 1.372e11
-=======
-    @test Hl[50, 50, 50] ≈ 153.0
-
-    compute_latent_heat!(Hl, Mat_tup, PhaseRatio, args)
-    @test sum(Hl) ≈ 7.60612e10
->>>>>>> 95c15e37
 
     # -----------------------
 
