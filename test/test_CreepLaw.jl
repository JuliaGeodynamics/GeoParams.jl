using Test
using GeoParams

@testset "CreepLaw" begin

<<<<<<< HEAD
#Make sure structs are isbits
x = LinearViscous()
@test isbits(x)
 
x = PowerlawViscous()
@test isbits(x)

# This tests the MaterialParameters structure
CharUnits_GEO   =   GEO_units(viscosity=1e19, length=1000km);
                
# Define a linear viscous creep law ---------------------------------
x1      =   LinearViscous(η=1e18Pa*s)
@test x1.η.val == 1e18

x1_ND   =   LinearViscous(η=1e18Pa*s)
@test  isDimensional(x1_ND)==true 
x1_ND = nondimensionalize(x1_ND,CharUnits_GEO)                 # check that we can nondimensionalize all entries within the struct
@test  isDimensional(x1_ND)==false 
@test x1_ND.η*1.0==0.1                            
x1_ND = dimensionalize(x1_ND,CharUnits_GEO)                    # check that we can dimensionalize it again
@test x1_ND.η.val==1e18
x1_ND = nondimensionalize(x1_ND,CharUnits_GEO)       

# perform a computation with the viscous creep laws 

# Given stress
args = (;)
@test compute_εII(x1,1e6Pa, args)==5e-13/s                # dimensional input       
@test compute_εII(x1_ND,1e0, args)==5.0                   # non-dimensional

τ = [0.0; 0.0]
compute_εII!(τ,  x1_ND, [1e0; 2.0], args)
@test τ==[5.0; 10.0]    # vector input

# Given strainrate 
@test compute_τII(x1,1e-13/s, args)==1e18*2*1e-13Pa       # dimensional input       
@test compute_τII(x1_ND, 1e0, args)==0.2                   # non-dimensional
ε = [0.0; 0.0]
compute_τII!(ε,x1_ND, [1e0; 2.0], args)
@test ε==[0.2; 0.4]     # vector input
# -------------------------------------------------------------------

# -------------------------------------------------------------------
# Define powerlaw viscous rheology
x2  =   PowerlawViscous()
x2 = nondimensionalize(x2,CharUnits_GEO)
@test NumValue(x2.ε0) ==0.001                                 # powerlaw 

# perform computations


# -------------------------------------------------------------------


#include("test_DislocationCreep.jl")
=======
    #Make sure structs are isbits
    x = LinearViscous()
    @test isbits(x)

    x = PowerlawViscous()
    @test isbits(x)

    # This tests the MaterialParameters structure
    CharUnits_GEO = GEO_units(; viscosity=1e19, length=1000km)

    # Define a linear viscous creep law ---------------------------------
    x1 = LinearViscous(; η=1e18Pa * s)
    @test x1.η.val == 1e18

    x1_ND = LinearViscous(; η=1e18Pa * s)
    @test isDimensional(x1_ND) == true
    x1_ND = nondimensionalize(x1_ND, CharUnits_GEO)                 # check that we can nondimensionalize all entries within the struct
    @test isDimensional(x1_ND) == false
    @test x1_ND.η * 1.0 == 0.1
    x1_ND = dimensionalize(x1_ND, CharUnits_GEO)                    # check that we can dimensionalize it again
    @test x1_ND.η.val == 1e18
    x1_ND = nondimensionalize(x1_ND, CharUnits_GEO)

    # perform a computation with the viscous creep laws 

    # Given stress
    vars = CreepLawVariables()
    args = (P=vars.P, T=vars.T, f=vars.f, d=vars.d)
    @test computeCreepLaw_EpsII(1e6Pa, x1, args) == 5e-13 / s                # dimensional input       
    @test computeCreepLaw_EpsII(1e0, x1_ND, args) == 5.0                   # non-dimensional
    @test computeCreepLaw_EpsII([1e0; 2.0], x1_ND, args) == [5.0; 10.0]    # vector input

    # Given strainrate 
    @test computeCreepLaw_TauII(1e-13 / s, x1, args) == 1e18 * 2 * 1e-13Pa       # dimensional input       
    @test computeCreepLaw_TauII(1e0, x1_ND, args) == 0.2                   # non-dimensional
    @test computeCreepLaw_TauII([1e0; 2.0], x1_ND, args) == [0.2; 0.4]     # vector input
    # -------------------------------------------------------------------

    # -------------------------------------------------------------------
    # Define powerlaw viscous rheology
    x2 = PowerlawViscous()
    x2 = nondimensionalize(x2, CharUnits_GEO)
    @test x2.ε0.val == 0.001                                 # powerlaw 

    # perform computations

    # -------------------------------------------------------------------

    #include("test_DislocationCreep.jl")
>>>>>>> 516193b1

end<|MERGE_RESOLUTION|>--- conflicted
+++ resolved
@@ -3,31 +3,19 @@
 
 @testset "CreepLaw" begin
 
-<<<<<<< HEAD
-#Make sure structs are isbits
-x = LinearViscous()
-@test isbits(x)
- 
-x = PowerlawViscous()
-@test isbits(x)
+    #Make sure structs are isbits
+    x = LinearViscous()
+    @test isbits(x)
 
-# This tests the MaterialParameters structure
-CharUnits_GEO   =   GEO_units(viscosity=1e19, length=1000km);
-                
-# Define a linear viscous creep law ---------------------------------
-x1      =   LinearViscous(η=1e18Pa*s)
-@test x1.η.val == 1e18
+    x = PowerlawViscous()
+    @test isbits(x)
 
-x1_ND   =   LinearViscous(η=1e18Pa*s)
-@test  isDimensional(x1_ND)==true 
-x1_ND = nondimensionalize(x1_ND,CharUnits_GEO)                 # check that we can nondimensionalize all entries within the struct
-@test  isDimensional(x1_ND)==false 
-@test x1_ND.η*1.0==0.1                            
-x1_ND = dimensionalize(x1_ND,CharUnits_GEO)                    # check that we can dimensionalize it again
-@test x1_ND.η.val==1e18
-x1_ND = nondimensionalize(x1_ND,CharUnits_GEO)       
+    # This tests the MaterialParameters structure
+    CharUnits_GEO = GEO_units(; viscosity=1e19, length=1000km)
 
-# perform a computation with the viscous creep laws 
+    # Define a linear viscous creep law ---------------------------------
+    x1 = LinearViscous(; η=1e18Pa * s)
+    @test x1.η.val == 1e18
 
 # Given stress
 args = (;)
@@ -52,46 +40,6 @@
 x2 = nondimensionalize(x2,CharUnits_GEO)
 @test NumValue(x2.ε0) ==0.001                                 # powerlaw 
 
-# perform computations
-
-
-# -------------------------------------------------------------------
-
-
-#include("test_DislocationCreep.jl")
-=======
-    #Make sure structs are isbits
-    x = LinearViscous()
-    @test isbits(x)
-
-    x = PowerlawViscous()
-    @test isbits(x)
-
-    # This tests the MaterialParameters structure
-    CharUnits_GEO = GEO_units(; viscosity=1e19, length=1000km)
-
-    # Define a linear viscous creep law ---------------------------------
-    x1 = LinearViscous(; η=1e18Pa * s)
-    @test x1.η.val == 1e18
-
-    x1_ND = LinearViscous(; η=1e18Pa * s)
-    @test isDimensional(x1_ND) == true
-    x1_ND = nondimensionalize(x1_ND, CharUnits_GEO)                 # check that we can nondimensionalize all entries within the struct
-    @test isDimensional(x1_ND) == false
-    @test x1_ND.η * 1.0 == 0.1
-    x1_ND = dimensionalize(x1_ND, CharUnits_GEO)                    # check that we can dimensionalize it again
-    @test x1_ND.η.val == 1e18
-    x1_ND = nondimensionalize(x1_ND, CharUnits_GEO)
-
-    # perform a computation with the viscous creep laws 
-
-    # Given stress
-    vars = CreepLawVariables()
-    args = (P=vars.P, T=vars.T, f=vars.f, d=vars.d)
-    @test computeCreepLaw_EpsII(1e6Pa, x1, args) == 5e-13 / s                # dimensional input       
-    @test computeCreepLaw_EpsII(1e0, x1_ND, args) == 5.0                   # non-dimensional
-    @test computeCreepLaw_EpsII([1e0; 2.0], x1_ND, args) == [5.0; 10.0]    # vector input
-
     # Given strainrate 
     @test computeCreepLaw_TauII(1e-13 / s, x1, args) == 1e18 * 2 * 1e-13Pa       # dimensional input       
     @test computeCreepLaw_TauII(1e0, x1_ND, args) == 0.2                   # non-dimensional
@@ -109,6 +57,5 @@
     # -------------------------------------------------------------------
 
     #include("test_DislocationCreep.jl")
->>>>>>> 516193b1
 
 end