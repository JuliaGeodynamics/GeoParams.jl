using Test
using GeoParams

@testset "CreepLaw" begin

#Make sure structs are isbits
x = LinearViscous()
@test isbits(x)
 
x = PowerlawViscous()
@test isbits(x)

# This tests the MaterialParameters structure
CharUnits_GEO   =   GEO_units(viscosity=1e19, length=1000km);
                
# Define a linear viscous creep law ---------------------------------
x1      =   LinearViscous(η=1e18Pa*s)
@test x1.η.val == 1e18

x1_ND   =   LinearViscous(η=1e18Pa*s)
@test  isDimensional(x1_ND)==true 
x1_ND = nondimensionalize(x1_ND,CharUnits_GEO)                 # check that we can nondimensionalize all entries within the struct
@test  isDimensional(x1_ND)==false 
@test x1_ND.η*1.0==0.1                            
x1_ND = dimensionalize(x1_ND,CharUnits_GEO)                    # check that we can dimensionalize it again
@test x1_ND.η.val==1e18
x1_ND = nondimensionalize(x1_ND,CharUnits_GEO)       

# perform a computation with the viscous creep laws 

# Given stress
<<<<<<< HEAD
args = (;)
@test compute_εII(x1,1e6Pa, args)==5e-13/s                # dimensional input       
@test compute_εII(x1_ND,1e0, args)==5.0                   # non-dimensional

τ = [0.0; 0.0]
compute_εII!(τ,  x1_ND, [1e0; 2.0], args)
@test τ==[5.0; 10.0]    # vector input

# Given strainrate 
@test compute_τII(x1,1e-13/s, args)==1e18*2*1e-13Pa       # dimensional input       
@test compute_τII(x1_ND, 1e0, args)==0.2                   # non-dimensional
ε = [0.0; 0.0]
compute_τII!(ε,x1_ND, [1e0; 2.0], args)
@test ε==[0.2; 0.4]     # vector input
=======
vars = CreepLawVariables() 
args = (P=vars.P, T=vars.T, f=vars.f, d=vars.d)
@test computeCreepLaw_EpsII(1e6Pa, x1, args) ==5e-13/s                # dimensional input       
@test computeCreepLaw_EpsII(1e0, x1_ND, args)==5.0                   # non-dimensional
@test computeCreepLaw_EpsII([1e0; 2.0], x1_ND, args)==[5.0; 10.0]    # vector input

# Given strainrate 
@test computeCreepLaw_TauII(1e-13/s, x1, args)==1e18*2*1e-13Pa       # dimensional input       
@test computeCreepLaw_TauII(1e0, x1_ND, args)==0.2                   # non-dimensional
@test computeCreepLaw_TauII([1e0; 2.0], x1_ND, args)==[0.2; 0.4]     # vector input
>>>>>>> 7edb1a83
# -------------------------------------------------------------------

# -------------------------------------------------------------------
# Define powerlaw viscous rheology
x2  =   PowerlawViscous()
x2 = nondimensionalize(x2,CharUnits_GEO)
@test NumValue(x2.ε0) ==0.001                                 # powerlaw 

# perform computations


# -------------------------------------------------------------------


#include("test_DislocationCreep.jl")

end<|MERGE_RESOLUTION|>--- conflicted
+++ resolved
@@ -29,7 +29,6 @@
 # perform a computation with the viscous creep laws 
 
 # Given stress
-<<<<<<< HEAD
 args = (;)
 @test compute_εII(x1,1e6Pa, args)==5e-13/s                # dimensional input       
 @test compute_εII(x1_ND,1e0, args)==5.0                   # non-dimensional
@@ -44,18 +43,6 @@
 ε = [0.0; 0.0]
 compute_τII!(ε,x1_ND, [1e0; 2.0], args)
 @test ε==[0.2; 0.4]     # vector input
-=======
-vars = CreepLawVariables() 
-args = (P=vars.P, T=vars.T, f=vars.f, d=vars.d)
-@test computeCreepLaw_EpsII(1e6Pa, x1, args) ==5e-13/s                # dimensional input       
-@test computeCreepLaw_EpsII(1e0, x1_ND, args)==5.0                   # non-dimensional
-@test computeCreepLaw_EpsII([1e0; 2.0], x1_ND, args)==[5.0; 10.0]    # vector input
-
-# Given strainrate 
-@test computeCreepLaw_TauII(1e-13/s, x1, args)==1e18*2*1e-13Pa       # dimensional input       
-@test computeCreepLaw_TauII(1e0, x1_ND, args)==0.2                   # non-dimensional
-@test computeCreepLaw_TauII([1e0; 2.0], x1_ND, args)==[0.2; 0.4]     # vector input
->>>>>>> 7edb1a83
 # -------------------------------------------------------------------
 
 # -------------------------------------------------------------------
