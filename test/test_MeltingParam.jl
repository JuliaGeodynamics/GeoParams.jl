--- conflicted
+++ resolved
@@ -1,189 +1,6 @@
 using Test
-<<<<<<< HEAD
 using LinearAlgebra
 using GeoParams
-=======
-using GeoParams, LinearAlgebra
-@testset "MeltingParam.jl" begin
-
-#Make sure structure is isbits
-x = MeltingParam_Caricchi()
-@test isbits(x)
-
-# This tests the various melting parameterizations
-CharUnits_GEO   =   GEO_units(viscosity=1e19, length=10km);
-       
-
-T       =   Vector(250:100:1250)*K .+ 273.15K
-T_nd    =   Float64.(T/CharUnits_GEO.Temperature)
-
-# Caricchi parameterization [in ND numbers, which is anyways the typical use case]
-p        =  MeltingParam_Caricchi()
-phi_dim  =  zeros(size(T))
-compute_meltfraction!(phi_dim,  p, zeros(size(T)), ustrip.(T))
-
-phi_dim1  = zeros(size(phi_dim))
-compute_meltfraction!(phi_dim1, p, zeros(size(T)), ustrip.(T)) # in-place routine
-
-p_nd     =  p
-p_nd     =  nondimensionalize(p_nd, CharUnits_GEO)
-phi_nd   = zeros(size(T))
-compute_meltfraction!(phi_nd, p_nd, zeros(size(T_nd)),T_nd)
-
-# Do this computation manually, using the actual expression of Caricchi
-T_C         =   Vector(250:100:1250)    # in celcius
-Phi_solid   =   1.0 .- 1.0./(1.0 .+ exp.((800.0 .- T_C)./23.0)); 
-Phi_anal    =   1.0 .- Phi_solid
-
-@test sum(phi_dim  - Phi_anal)   < 1e-12
-@test sum(phi_dim1 - Phi_anal)   < 1e-12
-@test sum(phi_nd - Phi_anal)    < 1e-12
-
-# test derivative vs T
-dϕdT_dim =  zeros(size(T))
-compute_dϕdT!(dϕdT_dim, p, zeros(size(T)), ustrip.(T))
-@test sum(dϕdT_dim) ≈ 0.008102237679214096
-
-
-#------------------------------
-# 5th order polynomial
-p        =  MeltingParam_5thOrder();
-compute_meltfraction!(phi_dim, p, zeros(size(T)), ustrip.(T))
-@test sum(phi_dim) ≈ 4.708427909521561
-
-# experimental data to create the fit
-data = [
-1115 100;
-1050 90;
-969 85;
-932 80;
-907 70;
-880 60;
-850 54;
-825 51.7;
-800 52.9;
-775 46.3;
-750 44.9;
-725 29.9;
-700 14.9;
-690 0
-] ;
-
-data[:,2] = data[:,2]/100;
-Tdata = data[:,1] .+ 273.15;
-phi = zeros(size(Tdata))
-compute_meltfraction!(phi, p, zeros(size(Tdata)), ustrip.(Tdata))
-
-@test norm(data[:,2]-phi) ≈ 0.07151515017819135
-
-# test derivative vs T
-dϕdT_dim =  zeros(size(T))
-compute_dϕdT!(dϕdT_dim, p, zeros(size(T)), ustrip.(T))
-@test sum(dϕdT_dim) ≈ 0.006484458453421382
-
-#------------------------------
-
-
-
-#------------------------------
-# 4th order polynomial
-p        =  MeltingParam_4thOrder();
-compute_meltfraction!(phi_dim, p, zeros(size(T)), ustrip.(T))
-@test sum(phi_dim) ≈ 4.853749635538406
-
-# experimental data to create the fit
-data = [
-1000 100;
-990 100;
-975 93;
-950 89.2;
-925 76.3;
-900 69.6;
-875 59;
-850 54;
-825 51.7;
-800 52.9;
-775 46.3;
-750 44.9;
-725 29.9;
-700 14.9;
-690 0] ;
-
-data[:,2] = data[:,2]/100;
-Tdata = data[:,1] .+ 273.15;
-phi = zeros(size(Tdata))
-compute_meltfraction!(phi, p, zeros(size(Tdata)), ustrip.(Tdata))
-
-@test norm(data[:,2]-phi) ≈ 0.0678052542705406
-
-# test derivative vs T
-dϕdT_dim =  zeros(size(T))
-compute_dϕdT!(dϕdT_dim, p, zeros(size(T)), ustrip.(T))
-@test sum(dϕdT_dim) ≈ 0.00830985782591842
-
-#------------------------------
-
-
-#------------------------------
-# Quadratic parameterisation
-p        =  MeltingParam_Quadratic();
-compute_meltfraction!(phi_dim, p, zeros(size(T)), ustrip.(T))
-@test sum(phi_dim) ≈ 5.0894901144641
-
-dϕdT_dim =  zeros(size(T))
-compute_dϕdT!(dϕdT_dim, p, zeros(size(T)), ustrip.(T))
-@test sum(dϕdT_dim) ≈ 0.009365244536940681
-#------------------------------
-
-#------------------------------
-# Assimilation parameterisation
-p        =  MeltingParam_Assimilation();
-compute_meltfraction!(phi_dim, p, zeros(size(T)), ustrip.(T))
-@test sum(phi_dim) ≈ 4.995
-
-dϕdT_dim =  zeros(size(T))
-compute_dϕdT!(dϕdT_dim, p, zeros(size(T)), ustrip.(T))
-@test sum(abs.(dϕdT_dim)) ≈0.004605170185988078
-#------------------------------
-
-
-# Test computation of melt parameterization for the whole computational domain, using arrays 
-MatParam    =   Array{MaterialParams, 1}(undef, 4);
-MatParam[1] =   SetMaterialParams(Name="Mantle", Phase=1,
-                        Melting  = PerpleX_LaMEM_Diagram("test_data/Peridotite.in"));
-
-MatParam[2] =   SetMaterialParams(Name="Crust", Phase=2,
-                        Melting   = MeltingParam_Caricchi());
-
-# No melting parameterization for this phase
-MatParam[3] =   SetMaterialParams(Name="UpperCrust", Phase=3,
-                        Melting   = MeltingParam_5thOrder(),
-                        Density   = PT_Density());
-
-# No melting parameterization for this phase
-MatParam[4] =   SetMaterialParams(Name="LowerCrust", Phase=4,
-                        Density   = PT_Density());
-
-Mat_tup = Tuple(MatParam)
-
-# test computing material properties
-n = 100;
-Phases              = ones(Int64,n,n,n);
-Phases[:,:,20:end] .= 2
-Phases[:,:,80:end] .= 3
-Phases[:,:,90:end] .= 4
-
-ϕ = zeros(size(Phases))
-dϕdT = zeros(size(Phases))
-T =  ones(size(Phases))*1500
-P =  ones(size(Phases))*10
-
-compute_meltfraction!(ϕ, Mat_tup, Phases, P,T) #allocations coming from computing meltfraction using PhaseDiagram_LookupTable
-@test sum(ϕ)/n^3 ≈ 0.7463001302812086
-
-compute_dϕdT!(dϕdT, Mat_tup, Phases, P,T) 
-@test sum(dϕdT)/n^3 ≈ 0.000176112129245805
->>>>>>> 3f6b555a
 
 @testset "MeltingParam.jl" begin
 
@@ -319,6 +136,16 @@
     @test sum(dϕdT_dim) ≈ 0.009365244536940681
     #------------------------------
 
+    #------------------------------
+    # Assimilation parameterisation
+    p        =  MeltingParam_Assimilation();
+    compute_meltfraction!(phi_dim, p, args)
+    @test sum(phi_dim) ≈ 4.995
+    dϕdT_dim =  zeros(size(T))
+    compute_dϕdT!(dϕdT_dim, p, args)
+    @test sum(abs.(dϕdT_dim)) ≈0.004605170185988078
+    #------------------------------
+
     # Test computation of melt parameterization for the whole computational domain, using arrays 
     MatParam = Vector{MaterialParams}(undef, 4)
     MatParam[1] = SetMaterialParams(;
